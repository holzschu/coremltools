--- conflicted
+++ resolved
@@ -1,16 +1,9 @@
-<<<<<<< HEAD
 numpy
-protobuf
-=======
-numpy==1.21.0; platform_machine == "arm64" and python_version != "3.10"
-numpy<1.20; platform_machine != "arm64" and python_version != "3.10"
-numpy==1.21.3; python_version == "3.10"
 
 # rdar://93977023
 protobuf<=3.20.1; python_version < "3.7"
 protobuf==3.20.1; python_version >= "3.7"
 
->>>>>>> 44a0e82a
 pytest
 six
 sympy
