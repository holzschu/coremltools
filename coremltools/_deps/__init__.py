# Copyright (c) 2017, Apple Inc. All rights reserved.
#
# Use of this source code is governed by a BSD-3-clause license that can be
# found in the LICENSE.txt file or at https://opensource.org/licenses/BSD-3-Clause

"""
List of all external dependancies for this package. Imported as
optional includes
"""
from distutils.version import StrictVersion as _StrictVersion
import logging as _logging
from packaging import version
import platform as _platform
import re as _re
import sys as _sys


def _get_version(version):
    # matching 1.6.1, and 1.6.1rc, 1.6.1.dev
    version_regex = r"^\d+\.\d+\.\d+"
    version = _re.search(version_regex, str(version)).group(0)
    return _StrictVersion(version)


def _warn_if_above_max_supported_version(package_name, package_version, max_supported_version):
    if _get_version(package_version) > _StrictVersion(max_supported_version):
        _logging.warning(
            "%s version %s has not been tested with coremltools. You may run into unexpected errors. "
            "%s %s is the most recent version that has been tested."
            % (package_name, package_version, package_name, max_supported_version)
        )


# ---------------------------------------------------------------------------------------

_IS_MACOS = _sys.platform == "darwin"
_MACOS_VERSION = ()

if _IS_MACOS:
    ver_str = _platform.mac_ver()[0]
    MACOS_VERSION = tuple([int(v) for v in ver_str.split(".")])

MSG_ONLY_MACOS = "Only supported on macOS"

# ---------------------------------------------------------------------------------------
_HAS_SKLEARN = True
_SKLEARN_VERSION = None
_SKLEARN_MIN_VERSION = "0.17"
<<<<<<< HEAD
# iOS: upgrading _SKLEARN_MAX_VERSION
# _SKLEARN_MAX_VERSION = "0.19.2"
_SKLEARN_MAX_VERSION = "1.0"
=======
_SKLEARN_MAX_VERSION = "1.1.2"
>>>>>>> 44a0e82a


def __get_sklearn_version(version):
    # matching 0.15b, 0.16bf, etc
    version_regex = r"^\d+\.\d+"
    version = _re.search(version_regex, str(version)).group(0)
    return _StrictVersion(version)


try:
    import sklearn

    _SKLEARN_VERSION = __get_sklearn_version(sklearn.__version__)
    if _SKLEARN_VERSION < _StrictVersion(
        _SKLEARN_MIN_VERSION
    ) or _SKLEARN_VERSION > _StrictVersion(_SKLEARN_MAX_VERSION):
        _HAS_SKLEARN = False
        _logging.warning(
            (
                "scikit-learn version %s is not supported. Minimum required version: %s. "
                "Maximum required version: %s. "
                "Disabling scikit-learn conversion API."
            )
            % (sklearn.__version__, _SKLEARN_MIN_VERSION, _SKLEARN_MAX_VERSION)
        )
except:
    _HAS_SKLEARN = False
MSG_SKLEARN_NOT_FOUND = "Sklearn not found."

# ---------------------------------------------------------------------------------------
_HAS_LIBSVM = True
try:
    from libsvm import svm
except:
    _HAS_LIBSVM = False
MSG_LIBSVM_NOT_FOUND = "Libsvm not found."

# ---------------------------------------------------------------------------------------
_HAS_XGBOOST = True
_XGBOOST_MAX_VERSION = "1.4.2"
try:
    import xgboost
    _warn_if_above_max_supported_version("XGBoost", xgboost.__version__, _XGBOOST_MAX_VERSION)
except:
    _HAS_XGBOOST = False

# ---------------------------------------------------------------------------------------
_HAS_TF = True
_HAS_TF_1 = False
_HAS_TF_2 = False
_TF_1_MIN_VERSION = "1.12.0"
_TF_1_MAX_VERSION = "1.15.4"
_TF_2_MIN_VERSION = "2.1.0"
_TF_2_MAX_VERSION = "2.8.0"

try:
    import tensorflow

    tf_ver = _get_version(tensorflow.__version__)

    # TensorFlow
    if tf_ver < _StrictVersion("2.0.0"):
        _HAS_TF_1 = True

    if tf_ver >= _StrictVersion("2.0.0"):
        _HAS_TF_2 = True

    if _HAS_TF_1:
        if tf_ver < _StrictVersion(_TF_1_MIN_VERSION):
            _logging.warning(
                (
                    "TensorFlow version %s is not supported. Minimum required version: %s ."
                    "TensorFlow conversion will be disabled."
                )
                % (tensorflow.__version__, _TF_1_MIN_VERSION)
            )
        _warn_if_above_max_supported_version("TensorFlow", tensorflow.__version__, _TF_1_MAX_VERSION)
    elif _HAS_TF_2:
        if tf_ver < _StrictVersion(_TF_2_MIN_VERSION):
            _logging.warn(
                (
                    "TensorFlow version %s is not supported. Minimum required version: %s ."
                    "TensorFlow conversion will be disabled."
                )
                % (tensorflow.__version__, _TF_2_MIN_VERSION)
            )
        _warn_if_above_max_supported_version("TensorFlow", tensorflow.__version__, _TF_2_MAX_VERSION)

except:
    _HAS_TF = False
    _HAS_TF_1 = False
    _HAS_TF_2 = False

MSG_TF1_NOT_FOUND = "TensorFlow 1.x not found."
MSG_TF2_NOT_FOUND = "TensorFlow 2.x not found."

# ---------------------------------------------------------------------------------------
_HAS_TORCH = True
_TORCH_MAX_VERSION = "1.12.1"
try:
    import torch
    _warn_if_above_max_supported_version("Torch", torch.__version__, _TORCH_MAX_VERSION)
except:
    _HAS_TORCH = False
MSG_TORCH_NOT_FOUND = "PyTorch not found."


# ---------------------------------------------------------------------------------------
try:
    import scipy
except:
    _HAS_SCIPY = False
else:
    _HAS_SCIPY = True

# General utils
def version_ge(module, target_version):
    """
    Example usage:

    >>> import torch # v1.5.0
    >>> version_ge(torch, '1.6.0') # False
    """
    return version.parse(module.__version__) >= version.parse(target_version)

def version_lt(module, target_version):
    """See version_ge"""
    return version.parse(module.__version__) < version.parse(target_version)<|MERGE_RESOLUTION|>--- conflicted
+++ resolved
@@ -46,13 +46,7 @@
 _HAS_SKLEARN = True
 _SKLEARN_VERSION = None
 _SKLEARN_MIN_VERSION = "0.17"
-<<<<<<< HEAD
-# iOS: upgrading _SKLEARN_MAX_VERSION
-# _SKLEARN_MAX_VERSION = "0.19.2"
-_SKLEARN_MAX_VERSION = "1.0"
-=======
 _SKLEARN_MAX_VERSION = "1.1.2"
->>>>>>> 44a0e82a
 
 
 def __get_sklearn_version(version):
