--- conflicted
+++ resolved
@@ -53,14 +53,10 @@
 #
 
 import pkg_resources
-<<<<<<< HEAD
-version = pkg_resources.require("coremltools")[0].version
-=======
 try:
     version = pkg_resources.require("coremltools")[0].version
 except:
     version = "0.5.1"
->>>>>>> 622391e9
 
 # The short X.Y version.
 version = version
