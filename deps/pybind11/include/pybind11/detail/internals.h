--- conflicted
+++ resolved
@@ -613,7 +613,6 @@
     return *locals;
 }
 
-<<<<<<< HEAD
 /// Clears the locally registered types and exception translators.
 // iOS: required function to cleanup internal types when leaving. Called by m_free.
 // For iOS, we're trying to clean up the registered types as much as we can.
@@ -655,7 +654,6 @@
 	}
 }
 
-=======
 #ifdef Py_GIL_DISABLED
 #    define PYBIND11_LOCK_INTERNALS(internals) std::unique_lock<std::mutex> lock((internals).mutex)
 #else
@@ -718,7 +716,6 @@
     return internals.registered_instances.size();
 #endif
 }
->>>>>>> 07ffd860
 
 /// Constructs a std::string with the given arguments, stores it in `internals`, and returns its
 /// `c_str()`.  Such strings objects have a long storage duration -- the internal strings are only
