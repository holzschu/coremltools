/*
    pybind11/detail/class.h: Python C API implementation details for py::class_

    Copyright (c) 2017 Wenzel Jakob <wenzel.jakob@epfl.ch>

    All rights reserved. Use of this source code is governed by a
    BSD-style license that can be found in the LICENSE file.
*/

#pragma once

#include "../attr.h"
#include "../options.h"

PYBIND11_NAMESPACE_BEGIN(PYBIND11_NAMESPACE)
PYBIND11_NAMESPACE_BEGIN(detail)

#if !defined(PYPY_VERSION)
#    define PYBIND11_BUILTIN_QUALNAME
#    define PYBIND11_SET_OLDPY_QUALNAME(obj, nameobj)
#else
// In PyPy, we still set __qualname__ so that we can produce reliable function type
// signatures; in CPython this macro expands to nothing:
#    define PYBIND11_SET_OLDPY_QUALNAME(obj, nameobj)                                             \
        setattr((PyObject *) obj, "__qualname__", nameobj)
#endif

inline std::string get_fully_qualified_tp_name(PyTypeObject *type) {
#if !defined(PYPY_VERSION)
    return type->tp_name;
#else
    auto module_name = handle((PyObject *) type).attr("__module__").cast<std::string>();
    if (module_name == PYBIND11_BUILTINS_MODULE)
        return type->tp_name;
    else
        return std::move(module_name) + "." + type->tp_name;
#endif
}

inline PyTypeObject *type_incref(PyTypeObject *type) {
    Py_INCREF(type);
    return type;
}

#if !defined(PYPY_VERSION)

/// `pybind11_static_property.__get__()`: Always pass the class instead of the instance.
extern "C" inline PyObject *pybind11_static_get(PyObject *self, PyObject * /*ob*/, PyObject *cls) {
    return PyProperty_Type.tp_descr_get(self, cls, cls);
}

/// `pybind11_static_property.__set__()`: Just like the above `__get__()`.
extern "C" inline int pybind11_static_set(PyObject *self, PyObject *obj, PyObject *value) {
    PyObject *cls = PyType_Check(obj) ? obj : (PyObject *) Py_TYPE(obj);
    return PyProperty_Type.tp_descr_set(self, cls, value);
}

// Forward declaration to use in `make_static_property_type()`
inline void enable_dynamic_attributes(PyHeapTypeObject *heap_type);

/** A `static_property` is the same as a `property` but the `__get__()` and `__set__()`
    methods are modified to always use the object type instead of a concrete instance.
    Return value: New reference. */
inline PyTypeObject *make_static_property_type() {
    constexpr auto *name = "pybind11_static_property";
    auto name_obj = reinterpret_steal<object>(PYBIND11_FROM_STRING(name));

    /* Danger zone: from now (and until PyType_Ready), make sure to
       issue no Python C API calls which could potentially invoke the
       garbage collector (the GC will call type_traverse(), which will in
       turn find the newly constructed type in an invalid state) */
    auto *heap_type = (PyHeapTypeObject *) PyType_Type.tp_alloc(&PyType_Type, 0);
    if (!heap_type) {
        pybind11_fail("make_static_property_type(): error allocating type!");
    }

    heap_type->ht_name = name_obj.inc_ref().ptr();
#    ifdef PYBIND11_BUILTIN_QUALNAME
    heap_type->ht_qualname = name_obj.inc_ref().ptr();
#    endif

    auto *type = &heap_type->ht_type;
    type->tp_name = name;
    type->tp_base = type_incref(&PyProperty_Type);
    type->tp_flags = Py_TPFLAGS_DEFAULT | Py_TPFLAGS_BASETYPE | Py_TPFLAGS_HEAPTYPE;
    type->tp_descr_get = pybind11_static_get;
    type->tp_descr_set = pybind11_static_set;

#    if PY_VERSION_HEX >= 0x030C0000
    // Since Python-3.12 property-derived types are required to
    // have dynamic attributes (to set `__doc__`)
    enable_dynamic_attributes(heap_type);
#    endif

    if (PyType_Ready(type) < 0) {
        pybind11_fail("make_static_property_type(): failure in PyType_Ready()!");
    }

    setattr((PyObject *) type, "__module__", str("pybind11_builtins"));
    PYBIND11_SET_OLDPY_QUALNAME(type, name_obj);

    return type;
}

#else // PYPY

/** PyPy has some issues with the above C API, so we evaluate Python code instead.
    This function will only be called once so performance isn't really a concern.
    Return value: New reference. */
inline PyTypeObject *make_static_property_type() {
    auto d = dict();
    PyObject *result = PyRun_String(R"(\
class pybind11_static_property(property):
    def __get__(self, obj, cls):
        return property.__get__(self, cls, cls)

    def __set__(self, obj, value):
        cls = obj if isinstance(obj, type) else type(obj)
        property.__set__(self, cls, value)
)",
                                    Py_file_input,
                                    d.ptr(),
                                    d.ptr());
    if (result == nullptr)
        throw error_already_set();
    Py_DECREF(result);
    return (PyTypeObject *) d["pybind11_static_property"].cast<object>().release().ptr();
}

#endif // PYPY

/** Types with static properties need to handle `Type.static_prop = x` in a specific way.
    By default, Python replaces the `static_property` itself, but for wrapped C++ types
    we need to call `static_property.__set__()` in order to propagate the new value to
    the underlying C++ data structure. */
extern "C" inline int pybind11_meta_setattro(PyObject *obj, PyObject *name, PyObject *value) {
    // Use `_PyType_Lookup()` instead of `PyObject_GetAttr()` in order to get the raw
    // descriptor (`property`) instead of calling `tp_descr_get` (`property.__get__()`).
    PyObject *descr = _PyType_Lookup((PyTypeObject *) obj, name);

    // The following assignment combinations are possible:
    //   1. `Type.static_prop = value`             --> descr_set: `Type.static_prop.__set__(value)`
    //   2. `Type.static_prop = other_static_prop` --> setattro:  replace existing `static_prop`
    //   3. `Type.regular_attribute = value`       --> setattro:  regular attribute assignment
    auto *const static_prop = (PyObject *) get_internals().static_property_type;
    const auto call_descr_set = (descr != nullptr) && (value != nullptr)
                                && (PyObject_IsInstance(descr, static_prop) != 0)
                                && (PyObject_IsInstance(value, static_prop) == 0);
    if (call_descr_set) {
        // Call `static_property.__set__()` instead of replacing the `static_property`.
#if !defined(PYPY_VERSION)
        return Py_TYPE(descr)->tp_descr_set(descr, obj, value);
#else
        if (PyObject *result = PyObject_CallMethod(descr, "__set__", "OO", obj, value)) {
            Py_DECREF(result);
            return 0;
        } else {
            return -1;
        }
#endif
    } else {
        // Replace existing attribute.
        return PyType_Type.tp_setattro(obj, name, value);
    }
}

/**
 * Python 3's PyInstanceMethod_Type hides itself via its tp_descr_get, which prevents aliasing
 * methods via cls.attr("m2") = cls.attr("m1"): instead the tp_descr_get returns a plain function,
 * when called on a class, or a PyMethod, when called on an instance.  Override that behaviour here
 * to do a special case bypass for PyInstanceMethod_Types.
 */
extern "C" inline PyObject *pybind11_meta_getattro(PyObject *obj, PyObject *name) {
    PyObject *descr = _PyType_Lookup((PyTypeObject *) obj, name);
    if (descr && PyInstanceMethod_Check(descr)) {
        Py_INCREF(descr);
        return descr;
    }
    return PyType_Type.tp_getattro(obj, name);
}

/// metaclass `__call__` function that is used to create all pybind11 objects.
extern "C" inline PyObject *pybind11_meta_call(PyObject *type, PyObject *args, PyObject *kwargs) {

    // use the default metaclass call to create/initialize the object
    PyObject *self = PyType_Type.tp_call(type, args, kwargs);
    if (self == nullptr) {
        return nullptr;
    }

    // Ensure that the base __init__ function(s) were called
    values_and_holders vhs(self);
    for (const auto &vh : vhs) {
        if (!vh.holder_constructed() && !vhs.is_redundant_value_and_holder(vh)) {
            PyErr_Format(PyExc_TypeError,
                         "%.200s.__init__() must be called when overriding __init__",
                         get_fully_qualified_tp_name(vh.type->type).c_str());
            Py_DECREF(self);
            return nullptr;
        }
    }

    return self;
}

/// Cleanup the type-info for a pybind11-registered type.
extern "C" inline void pybind11_meta_dealloc(PyObject *obj) {
<<<<<<< HEAD
    auto *type = (PyTypeObject *) obj;

#if TARGET_OS_IPHONE
	// pybind11_meta_dealloc is called twice for each type, but does not deallocate all types (3 remaining in some tests).
	// On iOS, we go with a more direct approach, clear everything and don't come back: 
	if (!local_internals_cleared()) {
		clear_local_internals();
	}
    PyType_Type.tp_dealloc(obj);
	return;
#endif
    auto &internals = get_internals();


    // A pybind11-registered type will:
    // 1) be found in internals.registered_types_py
    // 2) have exactly one associated `detail::type_info`
    auto found_type = internals.registered_types_py.find(type);
    if (found_type != internals.registered_types_py.end() && found_type->second.size() == 1
        && found_type->second[0]->type == type) {

        auto *tinfo = found_type->second[0];
        auto tindex = std::type_index(*tinfo->cpptype);
        internals.direct_conversions.erase(tindex);

        if (tinfo->module_local) {
            get_local_internals().registered_types_cpp.erase(tindex);
        } else {
            internals.registered_types_cpp.erase(tindex);
        }
        internals.registered_types_py.erase(tinfo->type);

        // Actually just `std::erase_if`, but that's only available in C++20
        auto &cache = internals.inactive_override_cache;
        for (auto it = cache.begin(), last = cache.end(); it != last;) {
            if (it->first == (PyObject *) tinfo->type) {
                it = cache.erase(it);
=======
    with_internals([obj](internals &internals) {
        auto *type = (PyTypeObject *) obj;

        // A pybind11-registered type will:
        // 1) be found in internals.registered_types_py
        // 2) have exactly one associated `detail::type_info`
        auto found_type = internals.registered_types_py.find(type);
        if (found_type != internals.registered_types_py.end() && found_type->second.size() == 1
            && found_type->second[0]->type == type) {

            auto *tinfo = found_type->second[0];
            auto tindex = std::type_index(*tinfo->cpptype);
            internals.direct_conversions.erase(tindex);

            if (tinfo->module_local) {
                get_local_internals().registered_types_cpp.erase(tindex);
>>>>>>> 07ffd860
            } else {
                internals.registered_types_cpp.erase(tindex);
            }
            internals.registered_types_py.erase(tinfo->type);

            // Actually just `std::erase_if`, but that's only available in C++20
            auto &cache = internals.inactive_override_cache;
            for (auto it = cache.begin(), last = cache.end(); it != last;) {
                if (it->first == (PyObject *) tinfo->type) {
                    it = cache.erase(it);
                } else {
                    ++it;
                }
            }

            delete tinfo;
        }
    });

    PyType_Type.tp_dealloc(obj);
}

/** This metaclass is assigned by default to all pybind11 types and is required in order
    for static properties to function correctly. Users may override this using `py::metaclass`.
    Return value: New reference. */
inline PyTypeObject *make_default_metaclass() {
    constexpr auto *name = "pybind11_type";
    auto name_obj = reinterpret_steal<object>(PYBIND11_FROM_STRING(name));

    /* Danger zone: from now (and until PyType_Ready), make sure to
       issue no Python C API calls which could potentially invoke the
       garbage collector (the GC will call type_traverse(), which will in
       turn find the newly constructed type in an invalid state) */
    auto *heap_type = (PyHeapTypeObject *) PyType_Type.tp_alloc(&PyType_Type, 0);
    if (!heap_type) {
        pybind11_fail("make_default_metaclass(): error allocating metaclass!");
    }

    heap_type->ht_name = name_obj.inc_ref().ptr();
#ifdef PYBIND11_BUILTIN_QUALNAME
    heap_type->ht_qualname = name_obj.inc_ref().ptr();
#endif

    auto *type = &heap_type->ht_type;
    type->tp_name = name;
    type->tp_base = type_incref(&PyType_Type);
    type->tp_flags = Py_TPFLAGS_DEFAULT | Py_TPFLAGS_BASETYPE | Py_TPFLAGS_HEAPTYPE;

    type->tp_call = pybind11_meta_call;

    type->tp_setattro = pybind11_meta_setattro;
    type->tp_getattro = pybind11_meta_getattro;

    type->tp_dealloc = pybind11_meta_dealloc;

    if (PyType_Ready(type) < 0) {
        pybind11_fail("make_default_metaclass(): failure in PyType_Ready()!");
    }

    setattr((PyObject *) type, "__module__", str("pybind11_builtins"));
    PYBIND11_SET_OLDPY_QUALNAME(type, name_obj);

    return type;
}

/// For multiple inheritance types we need to recursively register/deregister base pointers for any
/// base classes with pointers that are difference from the instance value pointer so that we can
/// correctly recognize an offset base class pointer. This calls a function with any offset base
/// ptrs.
inline void traverse_offset_bases(void *valueptr,
                                  const detail::type_info *tinfo,
                                  instance *self,
                                  bool (*f)(void * /*parentptr*/, instance * /*self*/)) {
    for (handle h : reinterpret_borrow<tuple>(tinfo->type->tp_bases)) {
        if (auto *parent_tinfo = get_type_info((PyTypeObject *) h.ptr())) {
            for (auto &c : parent_tinfo->implicit_casts) {
                if (c.first == tinfo->cpptype) {
                    auto *parentptr = c.second(valueptr);
                    if (parentptr != valueptr) {
                        f(parentptr, self);
                    }
                    traverse_offset_bases(parentptr, parent_tinfo, self, f);
                    break;
                }
            }
        }
    }
}

inline bool register_instance_impl(void *ptr, instance *self) {
    with_instance_map(ptr, [&](instance_map &instances) { instances.emplace(ptr, self); });
    return true; // unused, but gives the same signature as the deregister func
}
inline bool deregister_instance_impl(void *ptr, instance *self) {
    return with_instance_map(ptr, [&](instance_map &instances) {
        auto range = instances.equal_range(ptr);
        for (auto it = range.first; it != range.second; ++it) {
            if (self == it->second) {
                instances.erase(it);
                return true;
            }
        }
        return false;
    });
}

inline void register_instance(instance *self, void *valptr, const type_info *tinfo) {
    register_instance_impl(valptr, self);
    if (!tinfo->simple_ancestors) {
        traverse_offset_bases(valptr, tinfo, self, register_instance_impl);
    }
}

inline bool deregister_instance(instance *self, void *valptr, const type_info *tinfo) {
    bool ret = deregister_instance_impl(valptr, self);
    if (!tinfo->simple_ancestors) {
        traverse_offset_bases(valptr, tinfo, self, deregister_instance_impl);
    }
    return ret;
}

/// Instance creation function for all pybind11 types. It allocates the internal instance layout
/// for holding C++ objects and holders.  Allocation is done lazily (the first time the instance is
/// cast to a reference or pointer), and initialization is done by an `__init__` function.
inline PyObject *make_new_instance(PyTypeObject *type) {
#if defined(PYPY_VERSION)
    // PyPy gets tp_basicsize wrong (issue 2482) under multiple inheritance when the first
    // inherited object is a plain Python type (i.e. not derived from an extension type).  Fix it.
    ssize_t instance_size = static_cast<ssize_t>(sizeof(instance));
    if (type->tp_basicsize < instance_size) {
        type->tp_basicsize = instance_size;
    }
#endif
    PyObject *self = type->tp_alloc(type, 0);
    auto *inst = reinterpret_cast<instance *>(self);
    // Allocate the value/holder internals:
    inst->allocate_layout();

    return self;
}

/// Instance creation function for all pybind11 types. It only allocates space for the
/// C++ object, but doesn't call the constructor -- an `__init__` function must do that.
extern "C" inline PyObject *pybind11_object_new(PyTypeObject *type, PyObject *, PyObject *) {
    return make_new_instance(type);
}

/// An `__init__` function constructs the C++ object. Users should provide at least one
/// of these using `py::init` or directly with `.def(__init__, ...)`. Otherwise, the
/// following default function will be used which simply throws an exception.
extern "C" inline int pybind11_object_init(PyObject *self, PyObject *, PyObject *) {
    PyTypeObject *type = Py_TYPE(self);
    std::string msg = get_fully_qualified_tp_name(type) + ": No constructor defined!";
    set_error(PyExc_TypeError, msg.c_str());
    return -1;
}

inline void add_patient(PyObject *nurse, PyObject *patient) {
    auto *instance = reinterpret_cast<detail::instance *>(nurse);
    instance->has_patients = true;
    Py_INCREF(patient);

    with_internals([&](internals &internals) { internals.patients[nurse].push_back(patient); });
}

inline void clear_patients(PyObject *self) {
    auto *instance = reinterpret_cast<detail::instance *>(self);
    std::vector<PyObject *> patients;

    with_internals([&](internals &internals) {
        auto pos = internals.patients.find(self);

        if (pos == internals.patients.end()) {
            pybind11_fail(
                "FATAL: Internal consistency check failed: Invalid clear_patients() call.");
        }

        // Clearing the patients can cause more Python code to run, which
        // can invalidate the iterator. Extract the vector of patients
        // from the unordered_map first.
        patients = std::move(pos->second);
        internals.patients.erase(pos);
    });

    instance->has_patients = false;
    for (PyObject *&patient : patients) {
        Py_CLEAR(patient);
    }
}

/// Clears all internal data from the instance and removes it from registered instances in
/// preparation for deallocation.
inline void clear_instance(PyObject *self) {
    auto *instance = reinterpret_cast<detail::instance *>(self);

    // Deallocate any values/holders, if present:
    for (auto &v_h : values_and_holders(instance)) {
        if (v_h) {

            // We have to deregister before we call dealloc because, for virtual MI types, we still
            // need to be able to get the parent pointers.
            if (v_h.instance_registered()
                && !deregister_instance(instance, v_h.value_ptr(), v_h.type)) {
                pybind11_fail(
                    "pybind11_object_dealloc(): Tried to deallocate unregistered instance!");
            }

            if (instance->owned || v_h.holder_constructed()) {
                v_h.type->dealloc(v_h);
            }
        }
    }
    // Deallocate the value/holder layout internals:
    instance->deallocate_layout();

    if (instance->weakrefs) {
        PyObject_ClearWeakRefs(self);
    }

    PyObject **dict_ptr = _PyObject_GetDictPtr(self);
    if (dict_ptr) {
        Py_CLEAR(*dict_ptr);
    }

    if (instance->has_patients) {
        clear_patients(self);
    }
}

/// Instance destructor function for all pybind11 types. It calls `type_info.dealloc`
/// to destroy the C++ object itself, while the rest is Python bookkeeping.
extern "C" inline void pybind11_object_dealloc(PyObject *self) {
    auto *type = Py_TYPE(self);

    // If this is a GC tracked object, untrack it first
    // Note that the track call is implicitly done by the
    // default tp_alloc, which we never override.
    if (PyType_HasFeature(type, Py_TPFLAGS_HAVE_GC) != 0) {
        PyObject_GC_UnTrack(self);
    }

    clear_instance(self);

    type->tp_free(self);

#if PY_VERSION_HEX < 0x03080000
    // `type->tp_dealloc != pybind11_object_dealloc` means that we're being called
    // as part of a derived type's dealloc, in which case we're not allowed to decref
    // the type here. For cross-module compatibility, we shouldn't compare directly
    // with `pybind11_object_dealloc`, but with the common one stashed in internals.
    auto pybind11_object_type = (PyTypeObject *) get_internals().instance_base;
    if (type->tp_dealloc == pybind11_object_type->tp_dealloc)
        Py_DECREF(type);
#else
    // This was not needed before Python 3.8 (Python issue 35810)
    // https://github.com/pybind/pybind11/issues/1946
    Py_DECREF(type);
#endif
}

std::string error_string();

/** Create the type which can be used as a common base for all classes.  This is
    needed in order to satisfy Python's requirements for multiple inheritance.
    Return value: New reference. */
inline PyObject *make_object_base_type(PyTypeObject *metaclass) {
    constexpr auto *name = "pybind11_object";
    auto name_obj = reinterpret_steal<object>(PYBIND11_FROM_STRING(name));

    /* Danger zone: from now (and until PyType_Ready), make sure to
       issue no Python C API calls which could potentially invoke the
       garbage collector (the GC will call type_traverse(), which will in
       turn find the newly constructed type in an invalid state) */
    auto *heap_type = (PyHeapTypeObject *) metaclass->tp_alloc(metaclass, 0);
    if (!heap_type) {
        pybind11_fail("make_object_base_type(): error allocating type!");
    }

    heap_type->ht_name = name_obj.inc_ref().ptr();
#ifdef PYBIND11_BUILTIN_QUALNAME
    heap_type->ht_qualname = name_obj.inc_ref().ptr();
#endif

    auto *type = &heap_type->ht_type;
    type->tp_name = name;
    type->tp_base = type_incref(&PyBaseObject_Type);
    type->tp_basicsize = static_cast<ssize_t>(sizeof(instance));
    type->tp_flags = Py_TPFLAGS_DEFAULT | Py_TPFLAGS_BASETYPE | Py_TPFLAGS_HEAPTYPE;

    type->tp_new = pybind11_object_new;
    type->tp_init = pybind11_object_init;
    type->tp_dealloc = pybind11_object_dealloc;

    /* Support weak references (needed for the keep_alive feature) */
    type->tp_weaklistoffset = offsetof(instance, weakrefs);

    if (PyType_Ready(type) < 0) {
        pybind11_fail("PyType_Ready failed in make_object_base_type(): " + error_string());
    }

    setattr((PyObject *) type, "__module__", str("pybind11_builtins"));
    PYBIND11_SET_OLDPY_QUALNAME(type, name_obj);

    assert(!PyType_HasFeature(type, Py_TPFLAGS_HAVE_GC));
    return (PyObject *) heap_type;
}

/// dynamic_attr: Allow the garbage collector to traverse the internal instance `__dict__`.
extern "C" inline int pybind11_traverse(PyObject *self, visitproc visit, void *arg) {
#if PY_VERSION_HEX >= 0x030D0000
    PyObject_VisitManagedDict(self, visit, arg);
#else
    PyObject *&dict = *_PyObject_GetDictPtr(self);
    Py_VISIT(dict);
#endif
// https://docs.python.org/3/c-api/typeobj.html#c.PyTypeObject.tp_traverse
#if PY_VERSION_HEX >= 0x03090000
    Py_VISIT(Py_TYPE(self));
#endif
    return 0;
}

/// dynamic_attr: Allow the GC to clear the dictionary.
extern "C" inline int pybind11_clear(PyObject *self) {
#if PY_VERSION_HEX >= 0x030D0000
    PyObject_ClearManagedDict(self);
#else
    PyObject *&dict = *_PyObject_GetDictPtr(self);
    Py_CLEAR(dict);
#endif
    return 0;
}

/// Give instances of this type a `__dict__` and opt into garbage collection.
inline void enable_dynamic_attributes(PyHeapTypeObject *heap_type) {
    auto *type = &heap_type->ht_type;
    type->tp_flags |= Py_TPFLAGS_HAVE_GC;
#if PY_VERSION_HEX < 0x030B0000
    type->tp_dictoffset = type->tp_basicsize;           // place dict at the end
    type->tp_basicsize += (ssize_t) sizeof(PyObject *); // and allocate enough space for it
#else
    type->tp_flags |= Py_TPFLAGS_MANAGED_DICT;
#endif
    type->tp_traverse = pybind11_traverse;
    type->tp_clear = pybind11_clear;

    static PyGetSetDef getset[]
        = {{"__dict__", PyObject_GenericGetDict, PyObject_GenericSetDict, nullptr, nullptr},
           {nullptr, nullptr, nullptr, nullptr, nullptr}};
    type->tp_getset = getset;
}

/// buffer_protocol: Fill in the view as specified by flags.
extern "C" inline int pybind11_getbuffer(PyObject *obj, Py_buffer *view, int flags) {
    // Look for a `get_buffer` implementation in this type's info or any bases (following MRO).
    type_info *tinfo = nullptr;
    for (auto type : reinterpret_borrow<tuple>(Py_TYPE(obj)->tp_mro)) {
        tinfo = get_type_info((PyTypeObject *) type.ptr());
        if (tinfo && tinfo->get_buffer) {
            break;
        }
    }
    if (view == nullptr || !tinfo || !tinfo->get_buffer) {
        if (view) {
            view->obj = nullptr;
        }
        set_error(PyExc_BufferError, "pybind11_getbuffer(): Internal error");
        return -1;
    }
    std::memset(view, 0, sizeof(Py_buffer));
    buffer_info *info = tinfo->get_buffer(obj, tinfo->get_buffer_data);
    if ((flags & PyBUF_WRITABLE) == PyBUF_WRITABLE && info->readonly) {
        delete info;
        // view->obj = nullptr;  // Was just memset to 0, so not necessary
        set_error(PyExc_BufferError, "Writable buffer requested for readonly storage");
        return -1;
    }
    view->obj = obj;
    view->ndim = 1;
    view->internal = info;
    view->buf = info->ptr;
    view->itemsize = info->itemsize;
    view->len = view->itemsize;
    for (auto s : info->shape) {
        view->len *= s;
    }
    view->readonly = static_cast<int>(info->readonly);
    if ((flags & PyBUF_FORMAT) == PyBUF_FORMAT) {
        view->format = const_cast<char *>(info->format.c_str());
    }
    if ((flags & PyBUF_STRIDES) == PyBUF_STRIDES) {
        view->ndim = (int) info->ndim;
        view->strides = info->strides.data();
        view->shape = info->shape.data();
    }
    Py_INCREF(view->obj);
    return 0;
}

/// buffer_protocol: Release the resources of the buffer.
extern "C" inline void pybind11_releasebuffer(PyObject *, Py_buffer *view) {
    delete (buffer_info *) view->internal;
}

/// Give this type a buffer interface.
inline void enable_buffer_protocol(PyHeapTypeObject *heap_type) {
    heap_type->ht_type.tp_as_buffer = &heap_type->as_buffer;

    heap_type->as_buffer.bf_getbuffer = pybind11_getbuffer;
    heap_type->as_buffer.bf_releasebuffer = pybind11_releasebuffer;
}

/** Create a brand new Python type according to the `type_record` specification.
    Return value: New reference. */
inline PyObject *make_new_python_type(const type_record &rec) {
    auto name = reinterpret_steal<object>(PYBIND11_FROM_STRING(rec.name));

    auto qualname = name;
    if (rec.scope && !PyModule_Check(rec.scope.ptr()) && hasattr(rec.scope, "__qualname__")) {
        qualname = reinterpret_steal<object>(
            PyUnicode_FromFormat("%U.%U", rec.scope.attr("__qualname__").ptr(), name.ptr()));
    }

    object module_;
    if (rec.scope) {
        if (hasattr(rec.scope, "__module__")) {
            module_ = rec.scope.attr("__module__");
        } else if (hasattr(rec.scope, "__name__")) {
            module_ = rec.scope.attr("__name__");
        }
    }

    const auto *full_name = c_str(
#if !defined(PYPY_VERSION)
        module_ ? str(module_).cast<std::string>() + "." + rec.name :
#endif
                rec.name);

    char *tp_doc = nullptr;
    if (rec.doc && options::show_user_defined_docstrings()) {
        /* Allocate memory for docstring (Python will free this later on) */
        size_t size = std::strlen(rec.doc) + 1;
#if PY_VERSION_HEX >= 0x030D0000
        tp_doc = (char *) PyMem_MALLOC(size);
#else
        tp_doc = (char *) PyObject_MALLOC(size);
#endif
        std::memcpy((void *) tp_doc, rec.doc, size);
    }

    auto &internals = get_internals();
    auto bases = tuple(rec.bases);
    auto *base = (bases.empty()) ? internals.instance_base : bases[0].ptr();

    /* Danger zone: from now (and until PyType_Ready), make sure to
       issue no Python C API calls which could potentially invoke the
       garbage collector (the GC will call type_traverse(), which will in
       turn find the newly constructed type in an invalid state) */
    auto *metaclass
        = rec.metaclass.ptr() ? (PyTypeObject *) rec.metaclass.ptr() : internals.default_metaclass;

    auto *heap_type = (PyHeapTypeObject *) metaclass->tp_alloc(metaclass, 0);
    if (!heap_type) {
        pybind11_fail(std::string(rec.name) + ": Unable to create type object!");
    }

    heap_type->ht_name = name.release().ptr();
#ifdef PYBIND11_BUILTIN_QUALNAME
    heap_type->ht_qualname = qualname.inc_ref().ptr();
#endif

    auto *type = &heap_type->ht_type;
    type->tp_name = full_name;
    type->tp_doc = tp_doc;
    type->tp_base = type_incref((PyTypeObject *) base);
    type->tp_basicsize = static_cast<ssize_t>(sizeof(instance));
    if (!bases.empty()) {
        type->tp_bases = bases.release().ptr();
    }

    /* Don't inherit base __init__ */
    type->tp_init = pybind11_object_init;

    /* Supported protocols */
    type->tp_as_number = &heap_type->as_number;
    type->tp_as_sequence = &heap_type->as_sequence;
    type->tp_as_mapping = &heap_type->as_mapping;
    type->tp_as_async = &heap_type->as_async;

    /* Flags */
    type->tp_flags |= Py_TPFLAGS_DEFAULT | Py_TPFLAGS_HEAPTYPE;
    if (!rec.is_final) {
        type->tp_flags |= Py_TPFLAGS_BASETYPE;
    }

    if (rec.dynamic_attr) {
        enable_dynamic_attributes(heap_type);
    }

    if (rec.buffer_protocol) {
        enable_buffer_protocol(heap_type);
    }

    if (rec.custom_type_setup_callback) {
        rec.custom_type_setup_callback(heap_type);
    }

    if (PyType_Ready(type) < 0) {
        pybind11_fail(std::string(rec.name) + ": PyType_Ready failed: " + error_string());
    }

    assert(!rec.dynamic_attr || PyType_HasFeature(type, Py_TPFLAGS_HAVE_GC));

    /* Register type with the parent scope */
    if (rec.scope) {
        setattr(rec.scope, rec.name, (PyObject *) type);
    } else {
        Py_INCREF(type); // Keep it alive forever (reference leak)
    }

    if (module_) { // Needed by pydoc
        setattr((PyObject *) type, "__module__", module_);
    }

    PYBIND11_SET_OLDPY_QUALNAME(type, qualname);

    return (PyObject *) type;
}

PYBIND11_NAMESPACE_END(detail)
PYBIND11_NAMESPACE_END(PYBIND11_NAMESPACE)<|MERGE_RESOLUTION|>--- conflicted
+++ resolved
@@ -205,9 +205,6 @@
 
 /// Cleanup the type-info for a pybind11-registered type.
 extern "C" inline void pybind11_meta_dealloc(PyObject *obj) {
-<<<<<<< HEAD
-    auto *type = (PyTypeObject *) obj;
-
 #if TARGET_OS_IPHONE
 	// pybind11_meta_dealloc is called twice for each type, but does not deallocate all types (3 remaining in some tests).
 	// On iOS, we go with a more direct approach, clear everything and don't come back: 
@@ -217,33 +214,6 @@
     PyType_Type.tp_dealloc(obj);
 	return;
 #endif
-    auto &internals = get_internals();
-
-
-    // A pybind11-registered type will:
-    // 1) be found in internals.registered_types_py
-    // 2) have exactly one associated `detail::type_info`
-    auto found_type = internals.registered_types_py.find(type);
-    if (found_type != internals.registered_types_py.end() && found_type->second.size() == 1
-        && found_type->second[0]->type == type) {
-
-        auto *tinfo = found_type->second[0];
-        auto tindex = std::type_index(*tinfo->cpptype);
-        internals.direct_conversions.erase(tindex);
-
-        if (tinfo->module_local) {
-            get_local_internals().registered_types_cpp.erase(tindex);
-        } else {
-            internals.registered_types_cpp.erase(tindex);
-        }
-        internals.registered_types_py.erase(tinfo->type);
-
-        // Actually just `std::erase_if`, but that's only available in C++20
-        auto &cache = internals.inactive_override_cache;
-        for (auto it = cache.begin(), last = cache.end(); it != last;) {
-            if (it->first == (PyObject *) tinfo->type) {
-                it = cache.erase(it);
-=======
     with_internals([obj](internals &internals) {
         auto *type = (PyTypeObject *) obj;
 
@@ -260,7 +230,6 @@
 
             if (tinfo->module_local) {
                 get_local_internals().registered_types_cpp.erase(tindex);
->>>>>>> 07ffd860
             } else {
                 internals.registered_types_cpp.erase(tindex);
             }
