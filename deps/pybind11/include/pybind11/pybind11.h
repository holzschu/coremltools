/*
    pybind11/pybind11.h: Main header file of the C++11 python
    binding generator library

    Copyright (c) 2016 Wenzel Jakob <wenzel.jakob@epfl.ch>

    All rights reserved. Use of this source code is governed by a
    BSD-style license that can be found in the LICENSE file.
*/

#pragma once

#include "detail/class.h"
#include "detail/init.h"
#include "attr.h"
#include "gil.h"
#include "options.h"

#include <cstdlib>
#include <cstring>
#include <memory>
#include <new>
#include <string>
#include <utility>
#include <vector>

#if defined(__cpp_lib_launder) && !(defined(_MSC_VER) && (_MSC_VER < 1914))
#    define PYBIND11_STD_LAUNDER std::launder
#    define PYBIND11_HAS_STD_LAUNDER 1
#else
#    define PYBIND11_STD_LAUNDER
#    define PYBIND11_HAS_STD_LAUNDER 0
#endif
#if defined(__GNUG__) && !defined(__clang__)
#    include <cxxabi.h>
#endif

PYBIND11_NAMESPACE_BEGIN(PYBIND11_NAMESPACE)

/* https://stackoverflow.com/questions/46798456/handling-gccs-noexcept-type-warning
   This warning is about ABI compatibility, not code health.
   It is only actually needed in a couple places, but apparently GCC 7 "generates this warning if
   and only if the first template instantiation ... involves noexcept" [stackoverflow], therefore
   it could get triggered from seemingly random places, depending on user code.
   No other GCC version generates this warning.
 */
#if defined(__GNUC__) && __GNUC__ == 7
PYBIND11_WARNING_DISABLE_GCC("-Wnoexcept-type")
#endif

PYBIND11_WARNING_DISABLE_MSVC(4127)

PYBIND11_NAMESPACE_BEGIN(detail)

// Apply all the extensions translators from a list
// Return true if one of the translators completed without raising an exception
// itself. Return of false indicates that if there are other translators
// available, they should be tried.
inline bool apply_exception_translators(std::forward_list<ExceptionTranslator> &translators) {
    auto last_exception = std::current_exception();

    for (auto &translator : translators) {
        try {
            translator(last_exception);
            return true;
        } catch (...) {
            last_exception = std::current_exception();
        }
    }
    return false;
}

#if defined(_MSC_VER)
#    define PYBIND11_COMPAT_STRDUP _strdup
#else
#    define PYBIND11_COMPAT_STRDUP strdup
#endif

PYBIND11_NAMESPACE_END(detail)

/// Wraps an arbitrary C++ function/method/lambda function/.. into a callable Python object
class cpp_function : public function {
public:
    cpp_function() = default;
    // NOLINTNEXTLINE(google-explicit-constructor)
    cpp_function(std::nullptr_t) {}

    /// Construct a cpp_function from a vanilla function pointer
    template <typename Return, typename... Args, typename... Extra>
    // NOLINTNEXTLINE(google-explicit-constructor)
    cpp_function(Return (*f)(Args...), const Extra &...extra) {
        initialize(f, f, extra...);
    }

    /// Construct a cpp_function from a lambda function (possibly with internal state)
    template <typename Func,
              typename... Extra,
              typename = detail::enable_if_t<detail::is_lambda<Func>::value>>
    // NOLINTNEXTLINE(google-explicit-constructor)
    cpp_function(Func &&f, const Extra &...extra) {
        initialize(
            std::forward<Func>(f), (detail::function_signature_t<Func> *) nullptr, extra...);
    }

    /// Construct a cpp_function from a class method (non-const, no ref-qualifier)
    template <typename Return, typename Class, typename... Arg, typename... Extra>
    // NOLINTNEXTLINE(google-explicit-constructor)
    cpp_function(Return (Class::*f)(Arg...), const Extra &...extra) {
        initialize(
            [f](Class *c, Arg... args) -> Return { return (c->*f)(std::forward<Arg>(args)...); },
            (Return(*)(Class *, Arg...)) nullptr,
            extra...);
    }

    /// Construct a cpp_function from a class method (non-const, lvalue ref-qualifier)
    /// A copy of the overload for non-const functions without explicit ref-qualifier
    /// but with an added `&`.
    template <typename Return, typename Class, typename... Arg, typename... Extra>
    // NOLINTNEXTLINE(google-explicit-constructor)
    cpp_function(Return (Class::*f)(Arg...) &, const Extra &...extra) {
        initialize(
            [f](Class *c, Arg... args) -> Return { return (c->*f)(std::forward<Arg>(args)...); },
            (Return(*)(Class *, Arg...)) nullptr,
            extra...);
    }

    /// Construct a cpp_function from a class method (const, no ref-qualifier)
    template <typename Return, typename Class, typename... Arg, typename... Extra>
    // NOLINTNEXTLINE(google-explicit-constructor)
    cpp_function(Return (Class::*f)(Arg...) const, const Extra &...extra) {
        initialize([f](const Class *c,
                       Arg... args) -> Return { return (c->*f)(std::forward<Arg>(args)...); },
                   (Return(*)(const Class *, Arg...)) nullptr,
                   extra...);
    }

    /// Construct a cpp_function from a class method (const, lvalue ref-qualifier)
    /// A copy of the overload for const functions without explicit ref-qualifier
    /// but with an added `&`.
    template <typename Return, typename Class, typename... Arg, typename... Extra>
    // NOLINTNEXTLINE(google-explicit-constructor)
    cpp_function(Return (Class::*f)(Arg...) const &, const Extra &...extra) {
        initialize([f](const Class *c,
                       Arg... args) -> Return { return (c->*f)(std::forward<Arg>(args)...); },
                   (Return(*)(const Class *, Arg...)) nullptr,
                   extra...);
    }

    /// Return the function name
    object name() const { return attr("__name__"); }

protected:
    struct InitializingFunctionRecordDeleter {
        // `destruct(function_record, false)`: `initialize_generic` copies strings and
        // takes care of cleaning up in case of exceptions. So pass `false` to `free_strings`.
        void operator()(detail::function_record *rec) { destruct(rec, false); }
    };
    using unique_function_record
        = std::unique_ptr<detail::function_record, InitializingFunctionRecordDeleter>;

    /// Space optimization: don't inline this frequently instantiated fragment
    PYBIND11_NOINLINE unique_function_record make_function_record() {
        return unique_function_record(new detail::function_record());
    }

    /// Special internal constructor for functors, lambda functions, etc.
    template <typename Func, typename Return, typename... Args, typename... Extra>
    void initialize(Func &&f, Return (*)(Args...), const Extra &...extra) {
        using namespace detail;
        struct capture {
            remove_reference_t<Func> f;
        };

        /* Store the function including any extra state it might have (e.g. a lambda capture
         * object) */
        // The unique_ptr makes sure nothing is leaked in case of an exception.
        auto unique_rec = make_function_record();
        auto *rec = unique_rec.get();

        /* Store the capture object directly in the function record if there is enough space */
        if (sizeof(capture) <= sizeof(rec->data)) {
            /* Without these pragmas, GCC warns that there might not be
               enough space to use the placement new operator. However, the
               'if' statement above ensures that this is the case. */
            PYBIND11_WARNING_PUSH

#if defined(__GNUG__) && __GNUC__ >= 6
            PYBIND11_WARNING_DISABLE_GCC("-Wplacement-new")
#endif

            new ((capture *) &rec->data) capture{std::forward<Func>(f)};

#if !PYBIND11_HAS_STD_LAUNDER
            PYBIND11_WARNING_DISABLE_GCC("-Wstrict-aliasing")
#endif

            // UB without std::launder, but without breaking ABI and/or
            // a significant refactoring it's "impossible" to solve.
            if (!std::is_trivially_destructible<capture>::value) {
                rec->free_data = [](function_record *r) {
                    auto data = PYBIND11_STD_LAUNDER((capture *) &r->data);
                    (void) data;
                    data->~capture();
                };
            }
            PYBIND11_WARNING_POP
        } else {
            rec->data[0] = new capture{std::forward<Func>(f)};
            rec->free_data = [](function_record *r) { delete ((capture *) r->data[0]); };
        }

        /* Type casters for the function arguments and return value */
        using cast_in = argument_loader<Args...>;
        using cast_out
            = make_caster<conditional_t<std::is_void<Return>::value, void_type, Return>>;

        static_assert(
            expected_num_args<Extra...>(
                sizeof...(Args), cast_in::args_pos >= 0, cast_in::has_kwargs),
            "The number of argument annotations does not match the number of function arguments");

        /* Dispatch code which converts function arguments and performs the actual function call */
        rec->impl = [](function_call &call) -> handle {
            cast_in args_converter;

            /* Try to cast the function arguments into the C++ domain */
            if (!args_converter.load_args(call)) {
                return PYBIND11_TRY_NEXT_OVERLOAD;
            }

            /* Invoke call policy pre-call hook */
            process_attributes<Extra...>::precall(call);

            /* Get a pointer to the capture object */
            const auto *data = (sizeof(capture) <= sizeof(call.func.data) ? &call.func.data
                                                                          : call.func.data[0]);
            auto *cap = const_cast<capture *>(reinterpret_cast<const capture *>(data));

            /* Override policy for rvalues -- usually to enforce rvp::move on an rvalue */
            return_value_policy policy
                = return_value_policy_override<Return>::policy(call.func.policy);

            /* Function scope guard -- defaults to the compile-to-nothing `void_type` */
            using Guard = extract_guard_t<Extra...>;

            /* Perform the function call */
            handle result
                = cast_out::cast(std::move(args_converter).template call<Return, Guard>(cap->f),
                                 policy,
                                 call.parent);

            /* Invoke call policy post-call hook */
            process_attributes<Extra...>::postcall(call, result);

            return result;
        };

        rec->nargs_pos = cast_in::args_pos >= 0
                             ? static_cast<std::uint16_t>(cast_in::args_pos)
                             : sizeof...(Args) - cast_in::has_kwargs; // Will get reduced more if
                                                                      // we have a kw_only
        rec->has_args = cast_in::args_pos >= 0;
        rec->has_kwargs = cast_in::has_kwargs;

        /* Process any user-provided function attributes */
        process_attributes<Extra...>::init(extra..., rec);

        {
            constexpr bool has_kw_only_args = any_of<std::is_same<kw_only, Extra>...>::value,
                           has_pos_only_args = any_of<std::is_same<pos_only, Extra>...>::value,
                           has_arg_annotations = any_of<is_keyword<Extra>...>::value;
            static_assert(has_arg_annotations || !has_kw_only_args,
                          "py::kw_only requires the use of argument annotations");
            static_assert(has_arg_annotations || !has_pos_only_args,
                          "py::pos_only requires the use of argument annotations (for docstrings "
                          "and aligning the annotations to the argument)");

            static_assert(constexpr_sum(is_kw_only<Extra>::value...) <= 1,
                          "py::kw_only may be specified only once");
            static_assert(constexpr_sum(is_pos_only<Extra>::value...) <= 1,
                          "py::pos_only may be specified only once");
            constexpr auto kw_only_pos = constexpr_first<is_kw_only, Extra...>();
            constexpr auto pos_only_pos = constexpr_first<is_pos_only, Extra...>();
            static_assert(!(has_kw_only_args && has_pos_only_args) || pos_only_pos < kw_only_pos,
                          "py::pos_only must come before py::kw_only");
        }

        /* Generate a readable signature describing the function's arguments and return
           value types */
        static constexpr auto signature
            = const_name("(") + cast_in::arg_names + const_name(") -> ") + cast_out::name;
        PYBIND11_DESCR_CONSTEXPR auto types = decltype(signature)::types();

        /* Register the function with Python from generic (non-templated) code */
        // Pass on the ownership over the `unique_rec` to `initialize_generic`. `rec` stays valid.
        initialize_generic(std::move(unique_rec), signature.text, types.data(), sizeof...(Args));

        /* Stash some additional information used by an important optimization in 'functional.h' */
        using FunctionType = Return (*)(Args...);
        constexpr bool is_function_ptr
            = std::is_convertible<Func, FunctionType>::value && sizeof(capture) == sizeof(void *);
        if (is_function_ptr) {
            rec->is_stateless = true;
            rec->data[1]
                = const_cast<void *>(reinterpret_cast<const void *>(&typeid(FunctionType)));
        }
    }

    // Utility class that keeps track of all duplicated strings, and cleans them up in its
    // destructor, unless they are released. Basically a RAII-solution to deal with exceptions
    // along the way.
    class strdup_guard {
    public:
        strdup_guard() = default;
        strdup_guard(const strdup_guard &) = delete;
        strdup_guard &operator=(const strdup_guard &) = delete;

        ~strdup_guard() {
            for (auto *s : strings) {
                std::free(s);
            }
        }
        char *operator()(const char *s) {
            auto *t = PYBIND11_COMPAT_STRDUP(s);
            strings.push_back(t);
            return t;
        }
        void release() { strings.clear(); }

    private:
        std::vector<char *> strings;
    };

    /// Register a function call with Python (generic non-templated code goes here)
    void initialize_generic(unique_function_record &&unique_rec,
                            const char *text,
                            const std::type_info *const *types,
                            size_t args) {
        // Do NOT receive `unique_rec` by value. If this function fails to move out the unique_ptr,
        // we do not want this to destruct the pointer. `initialize` (the caller) still relies on
        // the pointee being alive after this call. Only move out if a `capsule` is going to keep
        // it alive.
        auto *rec = unique_rec.get();

        // Keep track of strdup'ed strings, and clean them up as long as the function's capsule
        // has not taken ownership yet (when `unique_rec.release()` is called).
        // Note: This cannot easily be fixed by a `unique_ptr` with custom deleter, because the
        // strings are only referenced before strdup'ing. So only *after* the following block could
        // `destruct` safely be called, but even then, `repr` could still throw in the middle of
        // copying all strings.
        strdup_guard guarded_strdup;

        /* Create copies of all referenced C-style strings */
        rec->name = guarded_strdup(rec->name ? rec->name : "");
        if (rec->doc) {
            rec->doc = guarded_strdup(rec->doc);
        }
        for (auto &a : rec->args) {
            if (a.name) {
                a.name = guarded_strdup(a.name);
            }
            if (a.descr) {
                a.descr = guarded_strdup(a.descr);
            } else if (a.value) {
                a.descr = guarded_strdup(repr(a.value).cast<std::string>().c_str());
            }
        }

        rec->is_constructor = (std::strcmp(rec->name, "__init__") == 0)
                              || (std::strcmp(rec->name, "__setstate__") == 0);

#if defined(PYBIND11_DETAILED_ERROR_MESSAGES) && !defined(PYBIND11_DISABLE_NEW_STYLE_INIT_WARNING)
        if (rec->is_constructor && !rec->is_new_style_constructor) {
            const auto class_name
                = detail::get_fully_qualified_tp_name((PyTypeObject *) rec->scope.ptr());
            const auto func_name = std::string(rec->name);
            PyErr_WarnEx(PyExc_FutureWarning,
                         ("pybind11-bound class '" + class_name
                          + "' is using an old-style "
                            "placement-new '"
                          + func_name
                          + "' which has been deprecated. See "
                            "the upgrade guide in pybind11's docs. This message is only visible "
                            "when compiled in debug mode.")
                             .c_str(),
                         0);
        }
#endif

        /* Generate a proper function signature */
        std::string signature;
        size_t type_index = 0, arg_index = 0;
        bool is_starred = false;
        for (const auto *pc = text; *pc != '\0'; ++pc) {
            const auto c = *pc;

            if (c == '{') {
                // Write arg name for everything except *args and **kwargs.
                is_starred = *(pc + 1) == '*';
                if (is_starred) {
                    continue;
                }
                // Separator for keyword-only arguments, placed before the kw
                // arguments start (unless we are already putting an *args)
                if (!rec->has_args && arg_index == rec->nargs_pos) {
                    signature += "*, ";
                }
                if (arg_index < rec->args.size() && rec->args[arg_index].name) {
                    signature += rec->args[arg_index].name;
                } else if (arg_index == 0 && rec->is_method) {
                    signature += "self";
                } else {
                    signature += "arg" + std::to_string(arg_index - (rec->is_method ? 1 : 0));
                }
                signature += ": ";
            } else if (c == '}') {
                // Write default value if available.
                if (!is_starred && arg_index < rec->args.size() && rec->args[arg_index].descr) {
                    signature += " = ";
                    signature += rec->args[arg_index].descr;
                }
                // Separator for positional-only arguments (placed after the
                // argument, rather than before like *
                if (rec->nargs_pos_only > 0 && (arg_index + 1) == rec->nargs_pos_only) {
                    signature += ", /";
                }
                if (!is_starred) {
                    arg_index++;
                }
            } else if (c == '%') {
                const std::type_info *t = types[type_index++];
                if (!t) {
                    pybind11_fail("Internal error while parsing type signature (1)");
                }
                if (auto *tinfo = detail::get_type_info(*t)) {
                    handle th((PyObject *) tinfo->type);
                    signature += th.attr("__module__").cast<std::string>() + "."
                                 + th.attr("__qualname__").cast<std::string>();
                } else if (rec->is_new_style_constructor && arg_index == 0) {
                    // A new-style `__init__` takes `self` as `value_and_holder`.
                    // Rewrite it to the proper class type.
                    signature += rec->scope.attr("__module__").cast<std::string>() + "."
                                 + rec->scope.attr("__qualname__").cast<std::string>();
                } else {
                    std::string tname(t->name());
                    detail::clean_type_id(tname);
                    signature += tname;
                }
            } else {
                signature += c;
            }
        }

        if (arg_index != args - rec->has_args - rec->has_kwargs || types[type_index] != nullptr) {
            pybind11_fail("Internal error while parsing type signature (2)");
        }

        rec->signature = guarded_strdup(signature.c_str());
        rec->args.shrink_to_fit();
        rec->nargs = (std::uint16_t) args;

        if (rec->sibling && PYBIND11_INSTANCE_METHOD_CHECK(rec->sibling.ptr())) {
            rec->sibling = PYBIND11_INSTANCE_METHOD_GET_FUNCTION(rec->sibling.ptr());
        }

        detail::function_record *chain = nullptr, *chain_start = rec;
        if (rec->sibling) {
            if (PyCFunction_Check(rec->sibling.ptr())) {
                auto *self = PyCFunction_GET_SELF(rec->sibling.ptr());
                if (!isinstance<capsule>(self)) {
                    chain = nullptr;
                } else {
                    auto rec_capsule = reinterpret_borrow<capsule>(self);
                    if (detail::is_function_record_capsule(rec_capsule)) {
                        chain = rec_capsule.get_pointer<detail::function_record>();
                        /* Never append a method to an overload chain of a parent class;
                           instead, hide the parent's overloads in this case */
                        if (!chain->scope.is(rec->scope)) {
                            chain = nullptr;
                        }
                    } else {
                        chain = nullptr;
                    }
                }
            }
            // Don't trigger for things like the default __init__, which are wrapper_descriptors
            // that we are intentionally replacing
            else if (!rec->sibling.is_none() && rec->name[0] != '_') {
                pybind11_fail("Cannot overload existing non-function object \""
                              + std::string(rec->name) + "\" with a function of the same name");
            }
        }

        if (!chain) {
            /* No existing overload was found, create a new function object */
            rec->def = new PyMethodDef();
            std::memset(rec->def, 0, sizeof(PyMethodDef));
            rec->def->ml_name = rec->name;
            rec->def->ml_meth
                = reinterpret_cast<PyCFunction>(reinterpret_cast<void (*)()>(dispatcher));
            rec->def->ml_flags = METH_VARARGS | METH_KEYWORDS;

            capsule rec_capsule(unique_rec.release(),
                                [](void *ptr) { destruct((detail::function_record *) ptr); });
            rec_capsule.set_name(detail::get_function_record_capsule_name());
            guarded_strdup.release();

            object scope_module;
            if (rec->scope) {
                if (hasattr(rec->scope, "__module__")) {
                    scope_module = rec->scope.attr("__module__");
                } else if (hasattr(rec->scope, "__name__")) {
                    scope_module = rec->scope.attr("__name__");
                }
            }

            m_ptr = PyCFunction_NewEx(rec->def, rec_capsule.ptr(), scope_module.ptr());
            if (!m_ptr) {
                pybind11_fail("cpp_function::cpp_function(): Could not allocate function object");
            }
        } else {
            /* Append at the beginning or end of the overload chain */
            m_ptr = rec->sibling.ptr();
            inc_ref();
            if (chain->is_method != rec->is_method) {
                pybind11_fail(
                    "overloading a method with both static and instance methods is not supported; "
#if !defined(PYBIND11_DETAILED_ERROR_MESSAGES)
                    "#define PYBIND11_DETAILED_ERROR_MESSAGES or compile in debug mode for more "
                    "details"
#else
                    "error while attempting to bind "
                    + std::string(rec->is_method ? "instance" : "static") + " method "
                    + std::string(pybind11::str(rec->scope.attr("__name__"))) + "."
                    + std::string(rec->name) + signature
#endif
                );
            }

            if (rec->prepend) {
                // Beginning of chain; we need to replace the capsule's current head-of-the-chain
                // pointer with this one, then make this one point to the previous head of the
                // chain.
                chain_start = rec;
                rec->next = chain;
                auto rec_capsule
                    = reinterpret_borrow<capsule>(((PyCFunctionObject *) m_ptr)->m_self);
                rec_capsule.set_pointer(unique_rec.release());
                guarded_strdup.release();
            } else {
                // Or end of chain (normal behavior)
                chain_start = chain;
                while (chain->next) {
                    chain = chain->next;
                }
                chain->next = unique_rec.release();
                guarded_strdup.release();
            }
        }

        std::string signatures;
        int index = 0;
        /* Create a nice pydoc rec including all signatures and
           docstrings of the functions in the overload chain */
        if (chain && options::show_function_signatures()) {
            // First a generic signature
            signatures += rec->name;
            signatures += "(*args, **kwargs)\n";
            signatures += "Overloaded function.\n\n";
        }
        // Then specific overload signatures
        bool first_user_def = true;
        for (auto *it = chain_start; it != nullptr; it = it->next) {
            if (options::show_function_signatures()) {
                if (index > 0) {
                    signatures += '\n';
                }
                if (chain) {
                    signatures += std::to_string(++index) + ". ";
                }
                signatures += rec->name;
                signatures += it->signature;
                signatures += '\n';
            }
            if (it->doc && it->doc[0] != '\0' && options::show_user_defined_docstrings()) {
                // If we're appending another docstring, and aren't printing function signatures,
                // we need to append a newline first:
                if (!options::show_function_signatures()) {
                    if (first_user_def) {
                        first_user_def = false;
                    } else {
                        signatures += '\n';
                    }
                }
                if (options::show_function_signatures()) {
                    signatures += '\n';
                }
                signatures += it->doc;
                if (options::show_function_signatures()) {
                    signatures += '\n';
                }
            }
        }

        /* Install docstring */
        auto *func = (PyCFunctionObject *) m_ptr;
        std::free(const_cast<char *>(func->m_ml->ml_doc));
        // Install docstring if it's non-empty (when at least one option is enabled)
        func->m_ml->ml_doc
            = signatures.empty() ? nullptr : PYBIND11_COMPAT_STRDUP(signatures.c_str());

        if (rec->is_method) {
            m_ptr = PYBIND11_INSTANCE_METHOD_NEW(m_ptr, rec->scope.ptr());
            if (!m_ptr) {
                pybind11_fail(
                    "cpp_function::cpp_function(): Could not allocate instance method object");
            }
            Py_DECREF(func);
        }
    }

    /// When a cpp_function is GCed, release any memory allocated by pybind11
    static void destruct(detail::function_record *rec, bool free_strings = true) {
// If on Python 3.9, check the interpreter "MICRO" (patch) version.
// If this is running on 3.9.0, we have to work around a bug.
#if !defined(PYPY_VERSION) && PY_MAJOR_VERSION == 3 && PY_MINOR_VERSION == 9
        static bool is_zero = Py_GetVersion()[4] == '0';
#endif

        while (rec) {
            detail::function_record *next = rec->next;
            if (rec->free_data) {
                rec->free_data(rec);
            }
            // During initialization, these strings might not have been copied yet,
            // so they cannot be freed. Once the function has been created, they can.
            // Check `make_function_record` for more details.
            if (free_strings) {
                std::free((char *) rec->name);
                std::free((char *) rec->doc);
                std::free((char *) rec->signature);
                for (auto &arg : rec->args) {
                    std::free(const_cast<char *>(arg.name));
                    std::free(const_cast<char *>(arg.descr));
                }
            }
            for (auto &arg : rec->args) {
                arg.value.dec_ref();
            }
            if (rec->def) {
                std::free(const_cast<char *>(rec->def->ml_doc));
// Python 3.9.0 decref's these in the wrong order; rec->def
// If loaded on 3.9.0, let these leak (use Python 3.9.1 at runtime to fix)
// See https://github.com/python/cpython/pull/22670
#if !defined(PYPY_VERSION) && PY_MAJOR_VERSION == 3 && PY_MINOR_VERSION == 9
                if (!is_zero) {
                    delete rec->def;
                }
#else
                delete rec->def;
#endif
            }
            delete rec;
            rec = next;
        }
    }

    /// Main dispatch logic for calls to functions bound using pybind11
    static PyObject *dispatcher(PyObject *self, PyObject *args_in, PyObject *kwargs_in) {
        using namespace detail;
        assert(isinstance<capsule>(self));

        /* Iterator over the list of potentially admissible overloads */
        const function_record *overloads = reinterpret_cast<function_record *>(
                                  PyCapsule_GetPointer(self, get_function_record_capsule_name())),
                              *it = overloads;
        assert(overloads != nullptr);

        /* Need to know how many arguments + keyword arguments there are to pick the right
           overload */
        const auto n_args_in = (size_t) PyTuple_GET_SIZE(args_in);

        handle parent = n_args_in > 0 ? PyTuple_GET_ITEM(args_in, 0) : nullptr,
               result = PYBIND11_TRY_NEXT_OVERLOAD;

        auto self_value_and_holder = value_and_holder();
        if (overloads->is_constructor) {
            if (!parent
                || !PyObject_TypeCheck(parent.ptr(), (PyTypeObject *) overloads->scope.ptr())) {
                PyErr_SetString(
                    PyExc_TypeError,
                    "__init__(self, ...) called with invalid or missing `self` argument");
                return nullptr;
            }

            auto *const tinfo = get_type_info((PyTypeObject *) overloads->scope.ptr());
            auto *const pi = reinterpret_cast<instance *>(parent.ptr());
            self_value_and_holder = pi->get_value_and_holder(tinfo, true);

            // If this value is already registered it must mean __init__ is invoked multiple times;
            // we really can't support that in C++, so just ignore the second __init__.
            if (self_value_and_holder.instance_registered()) {
                return none().release().ptr();
            }
        }

        try {
            // We do this in two passes: in the first pass, we load arguments with `convert=false`;
            // in the second, we allow conversion (except for arguments with an explicit
            // py::arg().noconvert()).  This lets us prefer calls without conversion, with
            // conversion as a fallback.
            std::vector<function_call> second_pass;

            // However, if there are no overloads, we can just skip the no-convert pass entirely
            const bool overloaded = it != nullptr && it->next != nullptr;

            for (; it != nullptr; it = it->next) {

                /* For each overload:
                   1. Copy all positional arguments we were given, also checking to make sure that
                      named positional arguments weren't *also* specified via kwarg.
                   2. If we weren't given enough, try to make up the omitted ones by checking
                      whether they were provided by a kwarg matching the `py::arg("name")` name. If
                      so, use it (and remove it from kwargs); if not, see if the function binding
                      provided a default that we can use.
                   3. Ensure that either all keyword arguments were "consumed", or that the
                   function takes a kwargs argument to accept unconsumed kwargs.
                   4. Any positional arguments still left get put into a tuple (for args), and any
                      leftover kwargs get put into a dict.
                   5. Pack everything into a vector; if we have py::args or py::kwargs, they are an
                      extra tuple or dict at the end of the positional arguments.
                   6. Call the function call dispatcher (function_record::impl)

                   If one of these fail, move on to the next overload and keep trying until we get
                   a result other than PYBIND11_TRY_NEXT_OVERLOAD.
                 */

                const function_record &func = *it;
                size_t num_args = func.nargs; // Number of positional arguments that we need
                if (func.has_args) {
                    --num_args; // (but don't count py::args
                }
                if (func.has_kwargs) {
                    --num_args; //  or py::kwargs)
                }
                size_t pos_args = func.nargs_pos;

                if (!func.has_args && n_args_in > pos_args) {
                    continue; // Too many positional arguments for this overload
                }

                if (n_args_in < pos_args && func.args.size() < pos_args) {
                    continue; // Not enough positional arguments given, and not enough defaults to
                              // fill in the blanks
                }

                function_call call(func, parent);

                // Protect std::min with parentheses
                size_t args_to_copy = (std::min)(pos_args, n_args_in);
                size_t args_copied = 0;

                // 0. Inject new-style `self` argument
                if (func.is_new_style_constructor) {
                    // The `value` may have been preallocated by an old-style `__init__`
                    // if it was a preceding candidate for overload resolution.
                    if (self_value_and_holder) {
                        self_value_and_holder.type->dealloc(self_value_and_holder);
                    }

                    call.init_self = PyTuple_GET_ITEM(args_in, 0);
                    call.args.emplace_back(reinterpret_cast<PyObject *>(&self_value_and_holder));
                    call.args_convert.push_back(false);
                    ++args_copied;
                }

                // 1. Copy any position arguments given.
                bool bad_arg = false;
                for (; args_copied < args_to_copy; ++args_copied) {
                    const argument_record *arg_rec
                        = args_copied < func.args.size() ? &func.args[args_copied] : nullptr;
                    if (kwargs_in && arg_rec && arg_rec->name
                        && dict_getitemstring(kwargs_in, arg_rec->name)) {
                        bad_arg = true;
                        break;
                    }

                    handle arg(PyTuple_GET_ITEM(args_in, args_copied));
                    if (arg_rec && !arg_rec->none && arg.is_none()) {
                        bad_arg = true;
                        break;
                    }
                    call.args.push_back(arg);
                    call.args_convert.push_back(arg_rec ? arg_rec->convert : true);
                }
                if (bad_arg) {
                    continue; // Maybe it was meant for another overload (issue #688)
                }

                // Keep track of how many position args we copied out in case we need to come back
                // to copy the rest into a py::args argument.
                size_t positional_args_copied = args_copied;

                // We'll need to copy this if we steal some kwargs for defaults
                dict kwargs = reinterpret_borrow<dict>(kwargs_in);

                // 1.5. Fill in any missing pos_only args from defaults if they exist
                if (args_copied < func.nargs_pos_only) {
                    for (; args_copied < func.nargs_pos_only; ++args_copied) {
                        const auto &arg_rec = func.args[args_copied];
                        handle value;

                        if (arg_rec.value) {
                            value = arg_rec.value;
                        }
                        if (value) {
                            call.args.push_back(value);
                            call.args_convert.push_back(arg_rec.convert);
                        } else {
                            break;
                        }
                    }

                    if (args_copied < func.nargs_pos_only) {
                        continue; // Not enough defaults to fill the positional arguments
                    }
                }

                // 2. Check kwargs and, failing that, defaults that may help complete the list
                if (args_copied < num_args) {
                    bool copied_kwargs = false;

                    for (; args_copied < num_args; ++args_copied) {
                        const auto &arg_rec = func.args[args_copied];

                        handle value;
                        if (kwargs_in && arg_rec.name) {
                            value = dict_getitemstring(kwargs.ptr(), arg_rec.name);
                        }

                        if (value) {
                            // Consume a kwargs value
                            if (!copied_kwargs) {
                                kwargs = reinterpret_steal<dict>(PyDict_Copy(kwargs.ptr()));
                                copied_kwargs = true;
                            }
                            if (PyDict_DelItemString(kwargs.ptr(), arg_rec.name) == -1) {
                                throw error_already_set();
                            }
                        } else if (arg_rec.value) {
                            value = arg_rec.value;
                        }

                        if (!arg_rec.none && value.is_none()) {
                            break;
                        }

                        if (value) {
                            // If we're at the py::args index then first insert a stub for it to be
                            // replaced later
                            if (func.has_args && call.args.size() == func.nargs_pos) {
                                call.args.push_back(none());
                            }

                            call.args.push_back(value);
                            call.args_convert.push_back(arg_rec.convert);
                        } else {
                            break;
                        }
                    }

                    if (args_copied < num_args) {
                        continue; // Not enough arguments, defaults, or kwargs to fill the
                                  // positional arguments
                    }
                }

                // 3. Check everything was consumed (unless we have a kwargs arg)
                if (kwargs && !kwargs.empty() && !func.has_kwargs) {
                    continue; // Unconsumed kwargs, but no py::kwargs argument to accept them
                }

                // 4a. If we have a py::args argument, create a new tuple with leftovers
                if (func.has_args) {
                    tuple extra_args;
                    if (args_to_copy == 0) {
                        // We didn't copy out any position arguments from the args_in tuple, so we
                        // can reuse it directly without copying:
                        extra_args = reinterpret_borrow<tuple>(args_in);
                    } else if (positional_args_copied >= n_args_in) {
                        extra_args = tuple(0);
                    } else {
                        size_t args_size = n_args_in - positional_args_copied;
                        extra_args = tuple(args_size);
                        for (size_t i = 0; i < args_size; ++i) {
                            extra_args[i] = PyTuple_GET_ITEM(args_in, positional_args_copied + i);
                        }
                    }
                    if (call.args.size() <= func.nargs_pos) {
                        call.args.push_back(extra_args);
                    } else {
                        call.args[func.nargs_pos] = extra_args;
                    }
                    call.args_convert.push_back(false);
                    call.args_ref = std::move(extra_args);
                }

                // 4b. If we have a py::kwargs, pass on any remaining kwargs
                if (func.has_kwargs) {
                    if (!kwargs.ptr()) {
                        kwargs = dict(); // If we didn't get one, send an empty one
                    }
                    call.args.push_back(kwargs);
                    call.args_convert.push_back(false);
                    call.kwargs_ref = std::move(kwargs);
                }

// 5. Put everything in a vector.  Not technically step 5, we've been building it
// in `call.args` all along.
#if defined(PYBIND11_DETAILED_ERROR_MESSAGES)
                if (call.args.size() != func.nargs || call.args_convert.size() != func.nargs) {
                    pybind11_fail("Internal error: function call dispatcher inserted wrong number "
                                  "of arguments!");
                }
#endif

                std::vector<bool> second_pass_convert;
                if (overloaded) {
                    // We're in the first no-convert pass, so swap out the conversion flags for a
                    // set of all-false flags.  If the call fails, we'll swap the flags back in for
                    // the conversion-allowed call below.
                    second_pass_convert.resize(func.nargs, false);
                    call.args_convert.swap(second_pass_convert);
                }

                // 6. Call the function.
                try {
                    loader_life_support guard{};
                    result = func.impl(call);
                } catch (reference_cast_error &) {
                    result = PYBIND11_TRY_NEXT_OVERLOAD;
                }

                if (result.ptr() != PYBIND11_TRY_NEXT_OVERLOAD) {
                    break;
                }

                if (overloaded) {
                    // The (overloaded) call failed; if the call has at least one argument that
                    // permits conversion (i.e. it hasn't been explicitly specified `.noconvert()`)
                    // then add this call to the list of second pass overloads to try.
                    for (size_t i = func.is_method ? 1 : 0; i < pos_args; i++) {
                        if (second_pass_convert[i]) {
                            // Found one: swap the converting flags back in and store the call for
                            // the second pass.
                            call.args_convert.swap(second_pass_convert);
                            second_pass.push_back(std::move(call));
                            break;
                        }
                    }
                }
            }

            if (overloaded && !second_pass.empty() && result.ptr() == PYBIND11_TRY_NEXT_OVERLOAD) {
                // The no-conversion pass finished without success, try again with conversion
                // allowed
                for (auto &call : second_pass) {
                    try {
                        loader_life_support guard{};
                        result = call.func.impl(call);
                    } catch (reference_cast_error &) {
                        result = PYBIND11_TRY_NEXT_OVERLOAD;
                    }

                    if (result.ptr() != PYBIND11_TRY_NEXT_OVERLOAD) {
                        // The error reporting logic below expects 'it' to be valid, as it would be
                        // if we'd encountered this failure in the first-pass loop.
                        if (!result) {
                            it = &call.func;
                        }
                        break;
                    }
                }
            }
        } catch (error_already_set &e) {
            e.restore();
            return nullptr;
#ifdef __GLIBCXX__
        } catch (abi::__forced_unwind &) {
            throw;
#endif
        } catch (...) {
            /* When an exception is caught, give each registered exception
               translator a chance to translate it to a Python exception. First
               all module-local translators will be tried in reverse order of
               registration. If none of the module-locale translators handle
               the exception (or there are no module-locale translators) then
               the global translators will be tried, also in reverse order of
               registration.

               A translator may choose to do one of the following:

                - catch the exception and call PyErr_SetString or PyErr_SetObject
                  to set a standard (or custom) Python exception, or
                - do nothing and let the exception fall through to the next translator, or
                - delegate translation to the next translator by throwing a new type of exception.
             */

            auto &local_exception_translators
                = get_local_internals().registered_exception_translators;
            if (detail::apply_exception_translators(local_exception_translators)) {
                return nullptr;
            }
            auto &exception_translators = get_internals().registered_exception_translators;
            if (detail::apply_exception_translators(exception_translators)) {
                return nullptr;
            }

            PyErr_SetString(PyExc_SystemError,
                            "Exception escaped from default exception translator!");
            return nullptr;
        }

        auto append_note_if_missing_header_is_suspected = [](std::string &msg) {
            if (msg.find("std::") != std::string::npos) {
                msg += "\n\n"
                       "Did you forget to `#include <pybind11/stl.h>`? Or <pybind11/complex.h>,\n"
                       "<pybind11/functional.h>, <pybind11/chrono.h>, etc. Some automatic\n"
                       "conversions are optional and require extra headers to be included\n"
                       "when compiling your pybind11 module.";
            }
        };

        if (result.ptr() == PYBIND11_TRY_NEXT_OVERLOAD) {
            if (overloads->is_operator) {
                return handle(Py_NotImplemented).inc_ref().ptr();
            }

            std::string msg = std::string(overloads->name) + "(): incompatible "
                              + std::string(overloads->is_constructor ? "constructor" : "function")
                              + " arguments. The following argument types are supported:\n";

            int ctr = 0;
            for (const function_record *it2 = overloads; it2 != nullptr; it2 = it2->next) {
                msg += "    " + std::to_string(++ctr) + ". ";

                bool wrote_sig = false;
                if (overloads->is_constructor) {
                    // For a constructor, rewrite `(self: Object, arg0, ...) -> NoneType` as
                    // `Object(arg0, ...)`
                    std::string sig = it2->signature;
                    size_t start = sig.find('(') + 7; // skip "(self: "
                    if (start < sig.size()) {
                        // End at the , for the next argument
                        size_t end = sig.find(", "), next = end + 2;
                        size_t ret = sig.rfind(" -> ");
                        // Or the ), if there is no comma:
                        if (end >= sig.size()) {
                            next = end = sig.find(')');
                        }
                        if (start < end && next < sig.size()) {
                            msg.append(sig, start, end - start);
                            msg += '(';
                            msg.append(sig, next, ret - next);
                            wrote_sig = true;
                        }
                    }
                }
                if (!wrote_sig) {
                    msg += it2->signature;
                }

                msg += '\n';
            }
            msg += "\nInvoked with: ";
            auto args_ = reinterpret_borrow<tuple>(args_in);
            bool some_args = false;
            for (size_t ti = overloads->is_constructor ? 1 : 0; ti < args_.size(); ++ti) {
                if (!some_args) {
                    some_args = true;
                } else {
                    msg += ", ";
                }
                try {
                    msg += pybind11::repr(args_[ti]);
                } catch (const error_already_set &) {
                    msg += "<repr raised Error>";
                }
            }
            if (kwargs_in) {
                auto kwargs = reinterpret_borrow<dict>(kwargs_in);
                if (!kwargs.empty()) {
                    if (some_args) {
                        msg += "; ";
                    }
                    msg += "kwargs: ";
                    bool first = true;
                    for (auto kwarg : kwargs) {
                        if (first) {
                            first = false;
                        } else {
                            msg += ", ";
                        }
                        msg += pybind11::str("{}=").format(kwarg.first);
                        try {
                            msg += pybind11::repr(kwarg.second);
                        } catch (const error_already_set &) {
                            msg += "<repr raised Error>";
                        }
                    }
                }
            }

            append_note_if_missing_header_is_suspected(msg);
            // Attach additional error info to the exception if supported
            if (PyErr_Occurred()) {
                // #HelpAppreciated: unit test coverage for this branch.
                raise_from(PyExc_TypeError, msg.c_str());
                return nullptr;
            }
            PyErr_SetString(PyExc_TypeError, msg.c_str());
            return nullptr;
        }
        if (!result) {
            std::string msg = "Unable to convert function return value to a "
                              "Python type! The signature was\n\t";
            msg += it->signature;
            append_note_if_missing_header_is_suspected(msg);
            // Attach additional error info to the exception if supported
            if (PyErr_Occurred()) {
                raise_from(PyExc_TypeError, msg.c_str());
                return nullptr;
            }
            PyErr_SetString(PyExc_TypeError, msg.c_str());
            return nullptr;
        }
        if (overloads->is_constructor && !self_value_and_holder.holder_constructed()) {
            auto *pi = reinterpret_cast<instance *>(parent.ptr());
            self_value_and_holder.type->init_instance(pi, nullptr);
        }
        return result.ptr();
    }
};

/// Wrapper for Python extension modules
class module_ : public object {
public:
    PYBIND11_OBJECT_DEFAULT(module_, object, PyModule_Check)

    /// Create a new top-level Python module with the given name and docstring
    PYBIND11_DEPRECATED("Use PYBIND11_MODULE or module_::create_extension_module instead")
    explicit module_(const char *name, const char *doc = nullptr) {
        *this = create_extension_module(name, doc, new PyModuleDef());
    }

    /** \rst
        Create Python binding for a new function within the module scope. ``Func``
        can be a plain C++ function, a function pointer, or a lambda function. For
        details on the ``Extra&& ... extra`` argument, see section :ref:`extras`.
    \endrst */
    template <typename Func, typename... Extra>
    module_ &def(const char *name_, Func &&f, const Extra &...extra) {
        cpp_function func(std::forward<Func>(f),
                          name(name_),
                          scope(*this),
                          sibling(getattr(*this, name_, none())),
                          extra...);
        // NB: allow overwriting here because cpp_function sets up a chain with the intention of
        // overwriting (and has already checked internally that it isn't overwriting
        // non-functions).
        add_object(name_, func, true /* overwrite */);
        return *this;
    }

    /** \rst
        Create and return a new Python submodule with the given name and docstring.
        This also works recursively, i.e.

        .. code-block:: cpp

            py::module_ m("example", "pybind11 example plugin");
            py::module_ m2 = m.def_submodule("sub", "A submodule of 'example'");
            py::module_ m3 = m2.def_submodule("subsub", "A submodule of 'example.sub'");
    \endrst */
    module_ def_submodule(const char *name, const char *doc = nullptr) {
        const char *this_name = PyModule_GetName(m_ptr);
        if (this_name == nullptr) {
            throw error_already_set();
        }
        std::string full_name = std::string(this_name) + '.' + name;
        handle submodule = PyImport_AddModule(full_name.c_str());
        if (!submodule) {
            throw error_already_set();
        }
        auto result = reinterpret_borrow<module_>(submodule);
        if (doc && options::show_user_defined_docstrings()) {
            result.attr("__doc__") = pybind11::str(doc);
        }
        attr(name) = result;
        return result;
    }

    /// Import and return a module or throws `error_already_set`.
    static module_ import(const char *name) {
        PyObject *obj = PyImport_ImportModule(name);
        if (!obj) {
            throw error_already_set();
        }
        return reinterpret_steal<module_>(obj);
    }

    /// Reload the module or throws `error_already_set`.
    void reload() {
        PyObject *obj = PyImport_ReloadModule(ptr());
        if (!obj) {
            throw error_already_set();
        }
        *this = reinterpret_steal<module_>(obj);
    }

    /** \rst
        Adds an object to the module using the given name.  Throws if an object with the given name
        already exists.

        ``overwrite`` should almost always be false: attempting to overwrite objects that pybind11
        has established will, in most cases, break things.
    \endrst */
    PYBIND11_NOINLINE void add_object(const char *name, handle obj, bool overwrite = false) {
        if (!overwrite && hasattr(*this, name)) {
            pybind11_fail(
                "Error during initialization: multiple incompatible definitions with name \""
                + std::string(name) + "\"");
        }

        PyModule_AddObject(ptr(), name, obj.inc_ref().ptr() /* steals a reference */);
    }

    using module_def = PyModuleDef; // TODO: Can this be removed (it was needed only for Python 2)?

    /** \rst
        Create a new top-level module that can be used as the main module of a C extension.

        ``def`` should point to a statically allocated module_def.
    \endrst */
    static module_ create_extension_module(const char *name, const char *doc, module_def *def) {
        // module_def is PyModuleDef
        // Placement new (not an allocation).
        def = new (def)
            PyModuleDef{/* m_base */ PyModuleDef_HEAD_INIT,
                        /* m_name */ name,
                        /* m_doc */ options::show_user_defined_docstrings() ? doc : nullptr,
                        /* m_size */ -1,
                        /* m_methods */ nullptr,
                        /* m_slots */ nullptr,
                        /* m_traverse */ nullptr,
                        /* m_clear */ nullptr,
                        /* m_free */ nullptr};
        auto *m = PyModule_Create(def);
        if (m == nullptr) {
            if (PyErr_Occurred()) {
                throw error_already_set();
            }
            pybind11_fail("Internal error in module_::create_extension_module()");
        }
        // TODO: Should be reinterpret_steal for Python 3, but Python also steals it again when
        //       returned from PyInit_...
        //       For Python 2, reinterpret_borrow was correct.
        return reinterpret_borrow<module_>(m);
    }
};

// When inside a namespace (or anywhere as long as it's not the first item on a line),
// C++20 allows "module" to be used. This is provided for backward compatibility, and for
// simplicity, if someone wants to use py::module for example, that is perfectly safe.
using module = module_;

/// \ingroup python_builtins
/// Return a dictionary representing the global variables in the current execution frame,
/// or ``__main__.__dict__`` if there is no frame (usually when the interpreter is embedded).
inline dict globals() {
    PyObject *p = PyEval_GetGlobals();
    return reinterpret_borrow<dict>(p ? p : module_::import("__main__").attr("__dict__").ptr());
}

template <typename... Args, typename = detail::enable_if_t<args_are_all_keyword_or_ds<Args...>()>>
PYBIND11_DEPRECATED("make_simple_namespace should be replaced with "
                    "py::module_::import(\"types\").attr(\"SimpleNamespace\") ")
object make_simple_namespace(Args &&...args_) {
    return module_::import("types").attr("SimpleNamespace")(std::forward<Args>(args_)...);
}

PYBIND11_NAMESPACE_BEGIN(detail)
/// Generic support for creating new Python heap types
class generic_type : public object {
public:
    PYBIND11_OBJECT_DEFAULT(generic_type, object, PyType_Check)
protected:
    void initialize(const type_record &rec) {
        if (rec.scope && hasattr(rec.scope, "__dict__")
            && rec.scope.attr("__dict__").contains(rec.name)) {
            pybind11_fail("generic_type: cannot initialize type \"" + std::string(rec.name)
                          + "\": an object with that name is already defined");
        }

        if ((rec.module_local ? get_local_type_info(*rec.type) : get_global_type_info(*rec.type))
            != nullptr) {
            pybind11_fail("generic_type: type \"" + std::string(rec.name)
                          + "\" is already registered!");
        }

        m_ptr = make_new_python_type(rec);

        /* Register supplemental type information in C++ dict */
        auto *tinfo = new detail::type_info();
        tinfo->type = (PyTypeObject *) m_ptr;
        tinfo->cpptype = rec.type;
        tinfo->type_size = rec.type_size;
        tinfo->type_align = rec.type_align;
        tinfo->operator_new = rec.operator_new;
        tinfo->holder_size_in_ptrs = size_in_ptrs(rec.holder_size);
        tinfo->init_instance = rec.init_instance;
        tinfo->dealloc = rec.dealloc;
        tinfo->simple_type = true;
        tinfo->simple_ancestors = true;
        tinfo->default_holder = rec.default_holder;
        tinfo->module_local = rec.module_local;

        auto &internals = get_internals();
        auto tindex = std::type_index(*rec.type);
        tinfo->direct_conversions = &internals.direct_conversions[tindex];
        if (rec.module_local) {
            get_local_internals().registered_types_cpp[tindex] = tinfo;
        } else {
            internals.registered_types_cpp[tindex] = tinfo;
        }
        internals.registered_types_py[(PyTypeObject *) m_ptr] = {tinfo};

        if (rec.bases.size() > 1 || rec.multiple_inheritance) {
            mark_parents_nonsimple(tinfo->type);
            tinfo->simple_ancestors = false;
        } else if (rec.bases.size() == 1) {
            auto *parent_tinfo = get_type_info((PyTypeObject *) rec.bases[0].ptr());
            assert(parent_tinfo != nullptr);
            bool parent_simple_ancestors = parent_tinfo->simple_ancestors;
            tinfo->simple_ancestors = parent_simple_ancestors;
            // The parent can no longer be a simple type if it has MI and has a child
            parent_tinfo->simple_type = parent_tinfo->simple_type && parent_simple_ancestors;
        }

        if (rec.module_local) {
            // Stash the local typeinfo and loader so that external modules can access it.
            tinfo->module_local_load = &type_caster_generic::local_load;
            setattr(m_ptr, PYBIND11_MODULE_LOCAL_ID, capsule(tinfo));
        }
    }

    /// Helper function which tags all parents of a type using mult. inheritance
    void mark_parents_nonsimple(PyTypeObject *value) {
        auto t = reinterpret_borrow<tuple>(value->tp_bases);
        for (handle h : t) {
            auto *tinfo2 = get_type_info((PyTypeObject *) h.ptr());
            if (tinfo2) {
                tinfo2->simple_type = false;
            }
            mark_parents_nonsimple((PyTypeObject *) h.ptr());
        }
    }

    void install_buffer_funcs(buffer_info *(*get_buffer)(PyObject *, void *),
                              void *get_buffer_data) {
        auto *type = (PyHeapTypeObject *) m_ptr;
        auto *tinfo = detail::get_type_info(&type->ht_type);

        if (!type->ht_type.tp_as_buffer) {
            pybind11_fail("To be able to register buffer protocol support for the type '"
                          + get_fully_qualified_tp_name(tinfo->type)
                          + "' the associated class<>(..) invocation must "
                            "include the pybind11::buffer_protocol() annotation!");
        }

        tinfo->get_buffer = get_buffer;
        tinfo->get_buffer_data = get_buffer_data;
    }

    // rec_func must be set for either fget or fset.
    void def_property_static_impl(const char *name,
                                  handle fget,
                                  handle fset,
                                  detail::function_record *rec_func) {
        const auto is_static = (rec_func != nullptr) && !(rec_func->is_method && rec_func->scope);
        const auto has_doc = (rec_func != nullptr) && (rec_func->doc != nullptr)
                             && pybind11::options::show_user_defined_docstrings();
        auto property = handle(
            (PyObject *) (is_static ? get_internals().static_property_type : &PyProperty_Type));
        attr(name) = property(fget.ptr() ? fget : none(),
                              fset.ptr() ? fset : none(),
                              /*deleter*/ none(),
                              pybind11::str(has_doc ? rec_func->doc : ""));
    }
};

/// Set the pointer to operator new if it exists. The cast is needed because it can be overloaded.
template <typename T,
          typename = void_t<decltype(static_cast<void *(*) (size_t)>(T::operator new))>>
void set_operator_new(type_record *r) {
    r->operator_new = &T::operator new;
}

template <typename>
void set_operator_new(...) {}

template <typename T, typename SFINAE = void>
struct has_operator_delete : std::false_type {};
template <typename T>
struct has_operator_delete<T, void_t<decltype(static_cast<void (*)(void *)>(T::operator delete))>>
    : std::true_type {};
template <typename T, typename SFINAE = void>
struct has_operator_delete_size : std::false_type {};
template <typename T>
struct has_operator_delete_size<
    T,
    void_t<decltype(static_cast<void (*)(void *, size_t)>(T::operator delete))>> : std::true_type {
};
/// Call class-specific delete if it exists or global otherwise. Can also be an overload set.
template <typename T, enable_if_t<has_operator_delete<T>::value, int> = 0>
void call_operator_delete(T *p, size_t, size_t) {
    T::operator delete(p);
}
template <typename T,
          enable_if_t<!has_operator_delete<T>::value && has_operator_delete_size<T>::value, int>
          = 0>
void call_operator_delete(T *p, size_t s, size_t) {
    T::operator delete(p, s);
}

inline void call_operator_delete(void *p, size_t s, size_t a) {
    (void) s;
    (void) a;
#if defined(__cpp_aligned_new) && (!defined(_MSC_VER) || _MSC_VER >= 1912)
    if (a > __STDCPP_DEFAULT_NEW_ALIGNMENT__) {
#    ifdef __cpp_sized_deallocation
        ::operator delete(p, s, std::align_val_t(a));
#    else
        ::operator delete(p, std::align_val_t(a));
#    endif
        return;
    }
#endif
#ifdef __cpp_sized_deallocation
    ::operator delete(p, s);
#else
    ::operator delete(p);
#endif
}

inline void add_class_method(object &cls, const char *name_, const cpp_function &cf) {
    cls.attr(cf.name()) = cf;
    if (std::strcmp(name_, "__eq__") == 0 && !cls.attr("__dict__").contains("__hash__")) {
        cls.attr("__hash__") = none();
    }
}

PYBIND11_NAMESPACE_END(detail)

/// Given a pointer to a member function, cast it to its `Derived` version.
/// Forward everything else unchanged.
template <typename /*Derived*/, typename F>
auto method_adaptor(F &&f) -> decltype(std::forward<F>(f)) {
    return std::forward<F>(f);
}

template <typename Derived, typename Return, typename Class, typename... Args>
auto method_adaptor(Return (Class::*pmf)(Args...)) -> Return (Derived::*)(Args...) {
    static_assert(
        detail::is_accessible_base_of<Class, Derived>::value,
        "Cannot bind an inaccessible base class method; use a lambda definition instead");
    return pmf;
}

template <typename Derived, typename Return, typename Class, typename... Args>
auto method_adaptor(Return (Class::*pmf)(Args...) const) -> Return (Derived::*)(Args...) const {
    static_assert(
        detail::is_accessible_base_of<Class, Derived>::value,
        "Cannot bind an inaccessible base class method; use a lambda definition instead");
    return pmf;
}

template <typename type_, typename... options>
class class_ : public detail::generic_type {
    template <typename T>
    using is_holder = detail::is_holder_type<type_, T>;
    template <typename T>
    using is_subtype = detail::is_strict_base_of<type_, T>;
    template <typename T>
    using is_base = detail::is_strict_base_of<T, type_>;
    // struct instead of using here to help MSVC:
    template <typename T>
    struct is_valid_class_option : detail::any_of<is_holder<T>, is_subtype<T>, is_base<T>> {};

public:
    using type = type_;
    using type_alias = detail::exactly_one_t<is_subtype, void, options...>;
    constexpr static bool has_alias = !std::is_void<type_alias>::value;
    using holder_type = detail::exactly_one_t<is_holder, std::unique_ptr<type>, options...>;

    static_assert(detail::all_of<is_valid_class_option<options>...>::value,
                  "Unknown/invalid class_ template parameters provided");

    static_assert(!has_alias || std::is_polymorphic<type>::value,
                  "Cannot use an alias class with a non-polymorphic type");

    PYBIND11_OBJECT(class_, generic_type, PyType_Check)

    template <typename... Extra>
    class_(handle scope, const char *name, const Extra &...extra) {
        using namespace detail;

        // MI can only be specified via class_ template options, not constructor parameters
        static_assert(
            none_of<is_pyobject<Extra>...>::value || // no base class arguments, or:
                (constexpr_sum(is_pyobject<Extra>::value...) == 1 && // Exactly one base
                 constexpr_sum(is_base<options>::value...) == 0 &&   // no template option bases
                 // no multiple_inheritance attr
                 none_of<std::is_same<multiple_inheritance, Extra>...>::value),
            "Error: multiple inheritance bases must be specified via class_ template options");

        type_record record;
        record.scope = scope;
        record.name = name;
        record.type = &typeid(type);
        record.type_size = sizeof(conditional_t<has_alias, type_alias, type>);
        record.type_align = alignof(conditional_t<has_alias, type_alias, type> &);
        record.holder_size = sizeof(holder_type);
        record.init_instance = init_instance;
        record.dealloc = dealloc;
        record.default_holder = detail::is_instantiation<std::unique_ptr, holder_type>::value;

        set_operator_new<type>(&record);

        /* Register base classes specified via template arguments to class_, if any */
        PYBIND11_EXPAND_SIDE_EFFECTS(add_base<options>(record));

        /* Process optional arguments, if any */
        process_attributes<Extra...>::init(extra..., &record);

        generic_type::initialize(record);

        if (has_alias) {
            auto &instances = record.module_local ? get_local_internals().registered_types_cpp
                                                  : get_internals().registered_types_cpp;
            instances[std::type_index(typeid(type_alias))]
                = instances[std::type_index(typeid(type))];
        }
    }

    template <typename Base, detail::enable_if_t<is_base<Base>::value, int> = 0>
    static void add_base(detail::type_record &rec) {
        rec.add_base(typeid(Base), [](void *src) -> void * {
            return static_cast<Base *>(reinterpret_cast<type *>(src));
        });
    }

    template <typename Base, detail::enable_if_t<!is_base<Base>::value, int> = 0>
    static void add_base(detail::type_record &) {}

    template <typename Func, typename... Extra>
    class_ &def(const char *name_, Func &&f, const Extra &...extra) {
        cpp_function cf(method_adaptor<type>(std::forward<Func>(f)),
                        name(name_),
                        is_method(*this),
                        sibling(getattr(*this, name_, none())),
                        extra...);
        add_class_method(*this, name_, cf);
        return *this;
    }

    template <typename Func, typename... Extra>
    class_ &def_static(const char *name_, Func &&f, const Extra &...extra) {
        static_assert(!std::is_member_function_pointer<Func>::value,
                      "def_static(...) called with a non-static member function pointer");
        cpp_function cf(std::forward<Func>(f),
                        name(name_),
                        scope(*this),
                        sibling(getattr(*this, name_, none())),
                        extra...);
        auto cf_name = cf.name();
        attr(std::move(cf_name)) = staticmethod(std::move(cf));
        return *this;
    }

    template <typename T, typename... Extra, detail::enable_if_t<T::op_enable_if_hook, int> = 0>
    class_ &def(const T &op, const Extra &...extra) {
        op.execute(*this, extra...);
        return *this;
    }

    template <typename T, typename... Extra, detail::enable_if_t<T::op_enable_if_hook, int> = 0>
    class_ &def_cast(const T &op, const Extra &...extra) {
        op.execute_cast(*this, extra...);
        return *this;
    }

    template <typename... Args, typename... Extra>
    class_ &def(const detail::initimpl::constructor<Args...> &init, const Extra &...extra) {
        PYBIND11_WORKAROUND_INCORRECT_MSVC_C4100(init);
        init.execute(*this, extra...);
        return *this;
    }

    template <typename... Args, typename... Extra>
    class_ &def(const detail::initimpl::alias_constructor<Args...> &init, const Extra &...extra) {
        PYBIND11_WORKAROUND_INCORRECT_MSVC_C4100(init);
        init.execute(*this, extra...);
        return *this;
    }

    template <typename... Args, typename... Extra>
    class_ &def(detail::initimpl::factory<Args...> &&init, const Extra &...extra) {
        std::move(init).execute(*this, extra...);
        return *this;
    }

    template <typename... Args, typename... Extra>
    class_ &def(detail::initimpl::pickle_factory<Args...> &&pf, const Extra &...extra) {
        std::move(pf).execute(*this, extra...);
        return *this;
    }

    template <typename Func>
    class_ &def_buffer(Func &&func) {
        struct capture {
            Func func;
        };
        auto *ptr = new capture{std::forward<Func>(func)};
        install_buffer_funcs(
            [](PyObject *obj, void *ptr) -> buffer_info * {
                detail::make_caster<type> caster;
                if (!caster.load(obj, false)) {
                    return nullptr;
                }
                return new buffer_info(((capture *) ptr)->func(std::move(caster)));
            },
            ptr);
        weakref(m_ptr, cpp_function([ptr](handle wr) {
                    delete ptr;
                    wr.dec_ref();
                }))
            .release();
        return *this;
    }

    template <typename Return, typename Class, typename... Args>
    class_ &def_buffer(Return (Class::*func)(Args...)) {
        return def_buffer([func](type &obj) { return (obj.*func)(); });
    }

    template <typename Return, typename Class, typename... Args>
    class_ &def_buffer(Return (Class::*func)(Args...) const) {
        return def_buffer([func](const type &obj) { return (obj.*func)(); });
    }

    template <typename C, typename D, typename... Extra>
    class_ &def_readwrite(const char *name, D C::*pm, const Extra &...extra) {
        static_assert(std::is_same<C, type>::value || std::is_base_of<C, type>::value,
                      "def_readwrite() requires a class member (or base class member)");
        cpp_function fget([pm](const type &c) -> const D & { return c.*pm; }, is_method(*this)),
            fset([pm](type &c, const D &value) { c.*pm = value; }, is_method(*this));
        def_property(name, fget, fset, return_value_policy::reference_internal, extra...);
        return *this;
    }

    template <typename C, typename D, typename... Extra>
    class_ &def_readonly(const char *name, const D C::*pm, const Extra &...extra) {
        static_assert(std::is_same<C, type>::value || std::is_base_of<C, type>::value,
                      "def_readonly() requires a class member (or base class member)");
        cpp_function fget([pm](const type &c) -> const D & { return c.*pm; }, is_method(*this));
        def_property_readonly(name, fget, return_value_policy::reference_internal, extra...);
        return *this;
    }

    template <typename D, typename... Extra>
    class_ &def_readwrite_static(const char *name, D *pm, const Extra &...extra) {
        cpp_function fget([pm](const object &) -> const D & { return *pm; }, scope(*this)),
            fset([pm](const object &, const D &value) { *pm = value; }, scope(*this));
        def_property_static(name, fget, fset, return_value_policy::reference, extra...);
        return *this;
    }

    template <typename D, typename... Extra>
    class_ &def_readonly_static(const char *name, const D *pm, const Extra &...extra) {
        cpp_function fget([pm](const object &) -> const D & { return *pm; }, scope(*this));
        def_property_readonly_static(name, fget, return_value_policy::reference, extra...);
        return *this;
    }

    /// Uses return_value_policy::reference_internal by default
    template <typename Getter, typename... Extra>
    class_ &def_property_readonly(const char *name, const Getter &fget, const Extra &...extra) {
        return def_property_readonly(name,
                                     cpp_function(method_adaptor<type>(fget)),
                                     return_value_policy::reference_internal,
                                     extra...);
    }

    /// Uses cpp_function's return_value_policy by default
    template <typename... Extra>
    class_ &
    def_property_readonly(const char *name, const cpp_function &fget, const Extra &...extra) {
        return def_property(name, fget, nullptr, extra...);
    }

    /// Uses return_value_policy::reference by default
    template <typename Getter, typename... Extra>
    class_ &
    def_property_readonly_static(const char *name, const Getter &fget, const Extra &...extra) {
        return def_property_readonly_static(
            name, cpp_function(fget), return_value_policy::reference, extra...);
    }

    /// Uses cpp_function's return_value_policy by default
    template <typename... Extra>
    class_ &def_property_readonly_static(const char *name,
                                         const cpp_function &fget,
                                         const Extra &...extra) {
        return def_property_static(name, fget, nullptr, extra...);
    }

    /// Uses return_value_policy::reference_internal by default
    template <typename Getter, typename Setter, typename... Extra>
    class_ &
    def_property(const char *name, const Getter &fget, const Setter &fset, const Extra &...extra) {
        return def_property(name, fget, cpp_function(method_adaptor<type>(fset)), extra...);
    }
    template <typename Getter, typename... Extra>
    class_ &def_property(const char *name,
                         const Getter &fget,
                         const cpp_function &fset,
                         const Extra &...extra) {
        return def_property(name,
                            cpp_function(method_adaptor<type>(fget)),
                            fset,
                            return_value_policy::reference_internal,
                            extra...);
    }

    /// Uses cpp_function's return_value_policy by default
    template <typename... Extra>
    class_ &def_property(const char *name,
                         const cpp_function &fget,
                         const cpp_function &fset,
                         const Extra &...extra) {
        return def_property_static(name, fget, fset, is_method(*this), extra...);
    }

    /// Uses return_value_policy::reference by default
    template <typename Getter, typename... Extra>
    class_ &def_property_static(const char *name,
                                const Getter &fget,
                                const cpp_function &fset,
                                const Extra &...extra) {
        return def_property_static(
            name, cpp_function(fget), fset, return_value_policy::reference, extra...);
    }

    /// Uses cpp_function's return_value_policy by default
    template <typename... Extra>
    class_ &def_property_static(const char *name,
                                const cpp_function &fget,
                                const cpp_function &fset,
                                const Extra &...extra) {
        static_assert(0 == detail::constexpr_sum(std::is_base_of<arg, Extra>::value...),
                      "Argument annotations are not allowed for properties");
        auto rec_fget = get_function_record(fget), rec_fset = get_function_record(fset);
        auto *rec_active = rec_fget;
        if (rec_fget) {
            char *doc_prev = rec_fget->doc; /* 'extra' field may include a property-specific
                                               documentation string */
            detail::process_attributes<Extra...>::init(extra..., rec_fget);
            if (rec_fget->doc && rec_fget->doc != doc_prev) {
                std::free(doc_prev);
                rec_fget->doc = PYBIND11_COMPAT_STRDUP(rec_fget->doc);
            }
        }
        if (rec_fset) {
            char *doc_prev = rec_fset->doc;
            detail::process_attributes<Extra...>::init(extra..., rec_fset);
            if (rec_fset->doc && rec_fset->doc != doc_prev) {
                std::free(doc_prev);
                rec_fset->doc = PYBIND11_COMPAT_STRDUP(rec_fset->doc);
            }
            if (!rec_active) {
                rec_active = rec_fset;
            }
        }
        def_property_static_impl(name, fget, fset, rec_active);
        return *this;
    }

private:
    /// Initialize holder object, variant 1: object derives from enable_shared_from_this
    template <typename T>
    static void init_holder(detail::instance *inst,
                            detail::value_and_holder &v_h,
                            const holder_type * /* unused */,
                            const std::enable_shared_from_this<T> * /* dummy */) {

        auto sh = std::dynamic_pointer_cast<typename holder_type::element_type>(
            detail::try_get_shared_from_this(v_h.value_ptr<type>()));
        if (sh) {
            new (std::addressof(v_h.holder<holder_type>())) holder_type(std::move(sh));
            v_h.set_holder_constructed();
        }

        if (!v_h.holder_constructed() && inst->owned) {
            new (std::addressof(v_h.holder<holder_type>())) holder_type(v_h.value_ptr<type>());
            v_h.set_holder_constructed();
        }
    }

    static void init_holder_from_existing(const detail::value_and_holder &v_h,
                                          const holder_type *holder_ptr,
                                          std::true_type /*is_copy_constructible*/) {
        new (std::addressof(v_h.holder<holder_type>()))
            holder_type(*reinterpret_cast<const holder_type *>(holder_ptr));
    }

    static void init_holder_from_existing(const detail::value_and_holder &v_h,
                                          const holder_type *holder_ptr,
                                          std::false_type /*is_copy_constructible*/) {
        new (std::addressof(v_h.holder<holder_type>()))
            holder_type(std::move(*const_cast<holder_type *>(holder_ptr)));
    }

    /// Initialize holder object, variant 2: try to construct from existing holder object, if
    /// possible
    static void init_holder(detail::instance *inst,
                            detail::value_and_holder &v_h,
                            const holder_type *holder_ptr,
                            const void * /* dummy -- not enable_shared_from_this<T>) */) {
        if (holder_ptr) {
            init_holder_from_existing(v_h, holder_ptr, std::is_copy_constructible<holder_type>());
            v_h.set_holder_constructed();
        } else if (detail::always_construct_holder<holder_type>::value || inst->owned) {
            new (std::addressof(v_h.holder<holder_type>())) holder_type(v_h.value_ptr<type>());
            v_h.set_holder_constructed();
        }
    }

    /// Performs instance initialization including constructing a holder and registering the known
    /// instance.  Should be called as soon as the `type` value_ptr is set for an instance.  Takes
    /// an optional pointer to an existing holder to use; if not specified and the instance is
    /// `.owned`, a new holder will be constructed to manage the value pointer.
    static void init_instance(detail::instance *inst, const void *holder_ptr) {
        auto v_h = inst->get_value_and_holder(detail::get_type_info(typeid(type)));
        if (!v_h.instance_registered()) {
            register_instance(inst, v_h.value_ptr(), v_h.type);
            v_h.set_instance_registered();
        }
        init_holder(inst, v_h, (const holder_type *) holder_ptr, v_h.value_ptr<type>());
    }

    /// Deallocates an instance; via holder, if constructed; otherwise via operator delete.
    static void dealloc(detail::value_and_holder &v_h) {
        // We could be deallocating because we are cleaning up after a Python exception.
        // If so, the Python error indicator will be set. We need to clear that before
        // running the destructor, in case the destructor code calls more Python.
        // If we don't, the Python API will exit with an exception, and pybind11 will
        // throw error_already_set from the C++ destructor which is forbidden and triggers
        // std::terminate().
        error_scope scope;
        if (v_h.holder_constructed()) {
            v_h.holder<holder_type>().~holder_type();
            v_h.set_holder_constructed(false);
        } else {
            detail::call_operator_delete(
                v_h.value_ptr<type>(), v_h.type->type_size, v_h.type->type_align);
        }
        v_h.value_ptr() = nullptr;
    }

    static detail::function_record *get_function_record(handle h) {
        h = detail::get_function(h);
        if (!h) {
            return nullptr;
        }

        handle func_self = PyCFunction_GET_SELF(h.ptr());
        if (!func_self) {
            throw error_already_set();
        }
        if (!isinstance<capsule>(func_self)) {
            return nullptr;
        }
        auto cap = reinterpret_borrow<capsule>(func_self);
        if (!detail::is_function_record_capsule(cap)) {
            return nullptr;
        }
        return cap.get_pointer<detail::function_record>();
    }
};

/// Binds an existing constructor taking arguments Args...
template <typename... Args>
detail::initimpl::constructor<Args...> init() {
    return {};
}
/// Like `init<Args...>()`, but the instance is always constructed through the alias class (even
/// when not inheriting on the Python side).
template <typename... Args>
detail::initimpl::alias_constructor<Args...> init_alias() {
    return {};
}

/// Binds a factory function as a constructor
template <typename Func, typename Ret = detail::initimpl::factory<Func>>
Ret init(Func &&f) {
    return {std::forward<Func>(f)};
}

/// Dual-argument factory function: the first function is called when no alias is needed, the
/// second when an alias is needed (i.e. due to python-side inheritance).  Arguments must be
/// identical.
template <typename CFunc, typename AFunc, typename Ret = detail::initimpl::factory<CFunc, AFunc>>
Ret init(CFunc &&c, AFunc &&a) {
    return {std::forward<CFunc>(c), std::forward<AFunc>(a)};
}

/// Binds pickling functions `__getstate__` and `__setstate__` and ensures that the type
/// returned by `__getstate__` is the same as the argument accepted by `__setstate__`.
template <typename GetState, typename SetState>
detail::initimpl::pickle_factory<GetState, SetState> pickle(GetState &&g, SetState &&s) {
    return {std::forward<GetState>(g), std::forward<SetState>(s)};
}

PYBIND11_NAMESPACE_BEGIN(detail)

inline str enum_name(handle arg) {
    dict entries = arg.get_type().attr("__entries");
    for (auto kv : entries) {
        if (handle(kv.second[int_(0)]).equal(arg)) {
            return pybind11::str(kv.first);
        }
    }
    return "???";
}

struct enum_base {
    enum_base(const handle &base, const handle &parent) : m_base(base), m_parent(parent) {}

    PYBIND11_NOINLINE void init(bool is_arithmetic, bool is_convertible) {
        m_base.attr("__entries") = dict();
        auto property = handle((PyObject *) &PyProperty_Type);
        auto static_property = handle((PyObject *) get_internals().static_property_type);

        m_base.attr("__repr__") = cpp_function(
            [](const object &arg) -> str {
                handle type = type::handle_of(arg);
                object type_name = type.attr("__name__");
                return pybind11::str("<{}.{}: {}>")
                    .format(std::move(type_name), enum_name(arg), int_(arg));
            },
            name("__repr__"),
            is_method(m_base));

        m_base.attr("name") = property(cpp_function(&enum_name, name("name"), is_method(m_base)));

        m_base.attr("__str__") = cpp_function(
            [](handle arg) -> str {
                object type_name = type::handle_of(arg).attr("__name__");
                return pybind11::str("{}.{}").format(std::move(type_name), enum_name(arg));
            },
            name("name"),
            is_method(m_base));

        if (options::show_enum_members_docstring()) {
            m_base.attr("__doc__") = static_property(
                cpp_function(
                    [](handle arg) -> std::string {
                        std::string docstring;
                        dict entries = arg.attr("__entries");
                        if (((PyTypeObject *) arg.ptr())->tp_doc) {
                            docstring += std::string(
                                reinterpret_cast<PyTypeObject *>(arg.ptr())->tp_doc);
                            docstring += "\n\n";
                        }
                        docstring += "Members:";
                        for (auto kv : entries) {
                            auto key = std::string(pybind11::str(kv.first));
                            auto comment = kv.second[int_(1)];
                            docstring += "\n\n  ";
                            docstring += key;
                            if (!comment.is_none()) {
                                docstring += " : ";
                                docstring += pybind11::str(comment).cast<std::string>();
                            }
                        }
                        return docstring;
                    },
                    name("__doc__")),
                none(),
                none(),
                "");
        }

        m_base.attr("__members__") = static_property(cpp_function(
                                                         [](handle arg) -> dict {
                                                             dict entries = arg.attr("__entries"),
                                                                  m;
                                                             for (auto kv : entries) {
                                                                 m[kv.first] = kv.second[int_(0)];
                                                             }
                                                             return m;
                                                         },
                                                         name("__members__")),
                                                     none(),
                                                     none(),
                                                     "");

#define PYBIND11_ENUM_OP_STRICT(op, expr, strict_behavior)                                        \
    m_base.attr(op) = cpp_function(                                                               \
        [](const object &a, const object &b) {                                                    \
            if (!type::handle_of(a).is(type::handle_of(b)))                                       \
                strict_behavior; /* NOLINT(bugprone-macro-parentheses) */                         \
            return expr;                                                                          \
        },                                                                                        \
        name(op),                                                                                 \
        is_method(m_base),                                                                        \
        arg("other"))

#define PYBIND11_ENUM_OP_CONV(op, expr)                                                           \
    m_base.attr(op) = cpp_function(                                                               \
        [](const object &a_, const object &b_) {                                                  \
            int_ a(a_), b(b_);                                                                    \
            return expr;                                                                          \
        },                                                                                        \
        name(op),                                                                                 \
        is_method(m_base),                                                                        \
        arg("other"))

#define PYBIND11_ENUM_OP_CONV_LHS(op, expr)                                                       \
    m_base.attr(op) = cpp_function(                                                               \
        [](const object &a_, const object &b) {                                                   \
            int_ a(a_);                                                                           \
            return expr;                                                                          \
        },                                                                                        \
        name(op),                                                                                 \
        is_method(m_base),                                                                        \
        arg("other"))

        if (is_convertible) {
            PYBIND11_ENUM_OP_CONV_LHS("__eq__", !b.is_none() && a.equal(b));
            PYBIND11_ENUM_OP_CONV_LHS("__ne__", b.is_none() || !a.equal(b));

            if (is_arithmetic) {
                PYBIND11_ENUM_OP_CONV("__lt__", a < b);
                PYBIND11_ENUM_OP_CONV("__gt__", a > b);
                PYBIND11_ENUM_OP_CONV("__le__", a <= b);
                PYBIND11_ENUM_OP_CONV("__ge__", a >= b);
                PYBIND11_ENUM_OP_CONV("__and__", a & b);
                PYBIND11_ENUM_OP_CONV("__rand__", a & b);
                PYBIND11_ENUM_OP_CONV("__or__", a | b);
                PYBIND11_ENUM_OP_CONV("__ror__", a | b);
                PYBIND11_ENUM_OP_CONV("__xor__", a ^ b);
                PYBIND11_ENUM_OP_CONV("__rxor__", a ^ b);
                m_base.attr("__invert__")
                    = cpp_function([](const object &arg) { return ~(int_(arg)); },
                                   name("__invert__"),
                                   is_method(m_base));
            }
        } else {
            PYBIND11_ENUM_OP_STRICT("__eq__", int_(a).equal(int_(b)), return false);
            PYBIND11_ENUM_OP_STRICT("__ne__", !int_(a).equal(int_(b)), return true);

            if (is_arithmetic) {
#define PYBIND11_THROW throw type_error("Expected an enumeration of matching type!");
                PYBIND11_ENUM_OP_STRICT("__lt__", int_(a) < int_(b), PYBIND11_THROW);
                PYBIND11_ENUM_OP_STRICT("__gt__", int_(a) > int_(b), PYBIND11_THROW);
                PYBIND11_ENUM_OP_STRICT("__le__", int_(a) <= int_(b), PYBIND11_THROW);
                PYBIND11_ENUM_OP_STRICT("__ge__", int_(a) >= int_(b), PYBIND11_THROW);
#undef PYBIND11_THROW
            }
        }

#undef PYBIND11_ENUM_OP_CONV_LHS
#undef PYBIND11_ENUM_OP_CONV
#undef PYBIND11_ENUM_OP_STRICT

        m_base.attr("__getstate__") = cpp_function(
            [](const object &arg) { return int_(arg); }, name("__getstate__"), is_method(m_base));

        m_base.attr("__hash__") = cpp_function(
            [](const object &arg) { return int_(arg); }, name("__hash__"), is_method(m_base));
    }

    PYBIND11_NOINLINE void value(char const *name_, object value, const char *doc = nullptr) {
        dict entries = m_base.attr("__entries");
        str name(name_);
        if (entries.contains(name)) {
            std::string type_name = (std::string) str(m_base.attr("__name__"));
            throw value_error(std::move(type_name) + ": element \"" + std::string(name_)
                              + "\" already exists!");
        }

        entries[name] = pybind11::make_tuple(value, doc);
        m_base.attr(std::move(name)) = std::move(value);
    }

    PYBIND11_NOINLINE void export_values() {
        dict entries = m_base.attr("__entries");
        for (auto kv : entries) {
            m_parent.attr(kv.first) = kv.second[int_(0)];
        }
    }

    handle m_base;
    handle m_parent;
};

template <bool is_signed, size_t length>
struct equivalent_integer {};
template <>
struct equivalent_integer<true, 1> {
    using type = int8_t;
};
template <>
struct equivalent_integer<false, 1> {
    using type = uint8_t;
};
template <>
struct equivalent_integer<true, 2> {
    using type = int16_t;
};
template <>
struct equivalent_integer<false, 2> {
    using type = uint16_t;
};
template <>
struct equivalent_integer<true, 4> {
    using type = int32_t;
};
template <>
struct equivalent_integer<false, 4> {
    using type = uint32_t;
};
template <>
struct equivalent_integer<true, 8> {
    using type = int64_t;
};
template <>
struct equivalent_integer<false, 8> {
    using type = uint64_t;
};

template <typename IntLike>
using equivalent_integer_t =
    typename equivalent_integer<std::is_signed<IntLike>::value, sizeof(IntLike)>::type;

PYBIND11_NAMESPACE_END(detail)

/// Binds C++ enumerations and enumeration classes to Python
template <typename Type>
class enum_ : public class_<Type> {
public:
    using Base = class_<Type>;
    using Base::attr;
    using Base::def;
    using Base::def_property_readonly;
    using Base::def_property_readonly_static;
    using Underlying = typename std::underlying_type<Type>::type;
    // Scalar is the integer representation of underlying type
    using Scalar = detail::conditional_t<detail::any_of<detail::is_std_char_type<Underlying>,
                                                        std::is_same<Underlying, bool>>::value,
                                         detail::equivalent_integer_t<Underlying>,
                                         Underlying>;

    template <typename... Extra>
    enum_(const handle &scope, const char *name, const Extra &...extra)
        : class_<Type>(scope, name, extra...), m_base(*this, scope) {
        constexpr bool is_arithmetic = detail::any_of<std::is_same<arithmetic, Extra>...>::value;
        constexpr bool is_convertible = std::is_convertible<Type, Underlying>::value;
        m_base.init(is_arithmetic, is_convertible);

        def(init([](Scalar i) { return static_cast<Type>(i); }), arg("value"));
        def_property_readonly("value", [](Type value) { return (Scalar) value; });
        def("__int__", [](Type value) { return (Scalar) value; });
        def("__index__", [](Type value) { return (Scalar) value; });
        attr("__setstate__") = cpp_function(
            [](detail::value_and_holder &v_h, Scalar arg) {
                detail::initimpl::setstate<Base>(
                    v_h, static_cast<Type>(arg), Py_TYPE(v_h.inst) != v_h.type->type);
            },
            detail::is_new_style_constructor(),
            pybind11::name("__setstate__"),
            is_method(*this),
            arg("state"));
    }

    /// Export enumeration entries into the parent scope
    enum_ &export_values() {
        m_base.export_values();
        return *this;
    }

    /// Add an enumeration entry
    enum_ &value(char const *name, Type value, const char *doc = nullptr) {
        m_base.value(name, pybind11::cast(value, return_value_policy::copy), doc);
        return *this;
    }

private:
    detail::enum_base m_base;
};

PYBIND11_NAMESPACE_BEGIN(detail)

PYBIND11_NOINLINE void keep_alive_impl(handle nurse, handle patient) {
    if (!nurse || !patient) {
        pybind11_fail("Could not activate keep_alive!");
    }

    if (patient.is_none() || nurse.is_none()) {
        return; /* Nothing to keep alive or nothing to be kept alive by */
    }

    auto tinfo = all_type_info(Py_TYPE(nurse.ptr()));
    if (!tinfo.empty()) {
        /* It's a pybind-registered type, so we can store the patient in the
         * internal list. */
        add_patient(nurse.ptr(), patient.ptr());
    } else {
        /* Fall back to clever approach based on weak references taken from
         * Boost.Python. This is not used for pybind-registered types because
         * the objects can be destroyed out-of-order in a GC pass. */
        cpp_function disable_lifesupport([patient](handle weakref) {
            patient.dec_ref();
            weakref.dec_ref();
        });

        weakref wr(nurse, disable_lifesupport);

        patient.inc_ref(); /* reference patient and leak the weak reference */
        (void) wr.release();
    }
}

PYBIND11_NOINLINE void
keep_alive_impl(size_t Nurse, size_t Patient, function_call &call, handle ret) {
    auto get_arg = [&](size_t n) {
        if (n == 0) {
            return ret;
        }
        if (n == 1 && call.init_self) {
            return call.init_self;
        }
        if (n <= call.args.size()) {
            return call.args[n - 1];
        }
        return handle();
    };

    keep_alive_impl(get_arg(Nurse), get_arg(Patient));
}

inline std::pair<decltype(internals::registered_types_py)::iterator, bool>
all_type_info_get_cache(PyTypeObject *type) {
    auto res = get_internals()
                   .registered_types_py
#ifdef __cpp_lib_unordered_map_try_emplace
                   .try_emplace(type);
#else
                   .emplace(type, std::vector<detail::type_info *>());
#endif
    if (res.second) {
        // New cache entry created; set up a weak reference to automatically remove it if the type
        // gets destroyed:
        weakref((PyObject *) type, cpp_function([type](handle wr) {
                    get_internals().registered_types_py.erase(type);

                    // TODO consolidate the erasure code in pybind11_meta_dealloc() in class.h
                    auto &cache = get_internals().inactive_override_cache;
                    for (auto it = cache.begin(), last = cache.end(); it != last;) {
                        if (it->first == reinterpret_cast<PyObject *>(type)) {
                            it = cache.erase(it);
                        } else {
                            ++it;
                        }
                    }

                    wr.dec_ref();
                }))
            .release();
    }

    return res;
}

/* There are a large number of apparently unused template arguments because
 * each combination requires a separate py::class_ registration.
 */
template <typename Access,
          return_value_policy Policy,
          typename Iterator,
          typename Sentinel,
          typename ValueType,
          typename... Extra>
struct iterator_state {
    Iterator it;
    Sentinel end;
    bool first_or_done;
};

// Note: these helpers take the iterator by non-const reference because some
// iterators in the wild can't be dereferenced when const. The & after Iterator
// is required for MSVC < 16.9. SFINAE cannot be reused for result_type due to
// bugs in ICC, NVCC, and PGI compilers. See PR #3293.
template <typename Iterator, typename SFINAE = decltype(*std::declval<Iterator &>())>
struct iterator_access {
    using result_type = decltype(*std::declval<Iterator &>());
    // NOLINTNEXTLINE(readability-const-return-type) // PR #3263
    result_type operator()(Iterator &it) const { return *it; }
};

template <typename Iterator, typename SFINAE = decltype((*std::declval<Iterator &>()).first)>
class iterator_key_access {
private:
    using pair_type = decltype(*std::declval<Iterator &>());

public:
    /* If either the pair itself or the element of the pair is a reference, we
     * want to return a reference, otherwise a value. When the decltype
     * expression is parenthesized it is based on the value category of the
     * expression; otherwise it is the declared type of the pair member.
     * The use of declval<pair_type> in the second branch rather than directly
     * using *std::declval<Iterator &>() is a workaround for nvcc
     * (it's not used in the first branch because going via decltype and back
     * through declval does not perfectly preserve references).
     */
    using result_type
        = conditional_t<std::is_reference<decltype(*std::declval<Iterator &>())>::value,
                        decltype(((*std::declval<Iterator &>()).first)),
                        decltype(std::declval<pair_type>().first)>;
    result_type operator()(Iterator &it) const { return (*it).first; }
};

template <typename Iterator, typename SFINAE = decltype((*std::declval<Iterator &>()).second)>
class iterator_value_access {
private:
    using pair_type = decltype(*std::declval<Iterator &>());

public:
    using result_type
        = conditional_t<std::is_reference<decltype(*std::declval<Iterator &>())>::value,
                        decltype(((*std::declval<Iterator &>()).second)),
                        decltype(std::declval<pair_type>().second)>;
    result_type operator()(Iterator &it) const { return (*it).second; }
};

template <typename Access,
          return_value_policy Policy,
          typename Iterator,
          typename Sentinel,
          typename ValueType,
          typename... Extra>
iterator make_iterator_impl(Iterator first, Sentinel last, Extra &&...extra) {
    using state = detail::iterator_state<Access, Policy, Iterator, Sentinel, ValueType, Extra...>;
    // TODO: state captures only the types of Extra, not the values

    if (!detail::get_type_info(typeid(state), false)) {
        class_<state>(handle(), "iterator", pybind11::module_local())
            .def("__iter__", [](state &s) -> state & { return s; })
            .def(
                "__next__",
                [](state &s) -> ValueType {
                    if (!s.first_or_done) {
                        ++s.it;
                    } else {
                        s.first_or_done = false;
                    }
                    if (s.it == s.end) {
                        s.first_or_done = true;
                        throw stop_iteration();
                    }
                    return Access()(s.it);
                    // NOLINTNEXTLINE(readability-const-return-type) // PR #3263
                },
                std::forward<Extra>(extra)...,
                Policy);
    }

    return cast(state{first, last, true});
}

PYBIND11_NAMESPACE_END(detail)

/// Makes a python iterator from a first and past-the-end C++ InputIterator.
template <return_value_policy Policy = return_value_policy::reference_internal,
          typename Iterator,
          typename Sentinel,
          typename ValueType = typename detail::iterator_access<Iterator>::result_type,
          typename... Extra>
iterator make_iterator(Iterator first, Sentinel last, Extra &&...extra) {
    return detail::make_iterator_impl<detail::iterator_access<Iterator>,
                                      Policy,
                                      Iterator,
                                      Sentinel,
                                      ValueType,
                                      Extra...>(first, last, std::forward<Extra>(extra)...);
}

/// Makes a python iterator over the keys (`.first`) of a iterator over pairs from a
/// first and past-the-end InputIterator.
template <return_value_policy Policy = return_value_policy::reference_internal,
          typename Iterator,
          typename Sentinel,
          typename KeyType = typename detail::iterator_key_access<Iterator>::result_type,
          typename... Extra>
iterator make_key_iterator(Iterator first, Sentinel last, Extra &&...extra) {
    return detail::make_iterator_impl<detail::iterator_key_access<Iterator>,
                                      Policy,
                                      Iterator,
                                      Sentinel,
                                      KeyType,
                                      Extra...>(first, last, std::forward<Extra>(extra)...);
}

/// Makes a python iterator over the values (`.second`) of a iterator over pairs from a
/// first and past-the-end InputIterator.
template <return_value_policy Policy = return_value_policy::reference_internal,
          typename Iterator,
          typename Sentinel,
          typename ValueType = typename detail::iterator_value_access<Iterator>::result_type,
          typename... Extra>
iterator make_value_iterator(Iterator first, Sentinel last, Extra &&...extra) {
    return detail::make_iterator_impl<detail::iterator_value_access<Iterator>,
                                      Policy,
                                      Iterator,
                                      Sentinel,
                                      ValueType,
                                      Extra...>(first, last, std::forward<Extra>(extra)...);
}

/// Makes an iterator over values of an stl container or other container supporting
/// `std::begin()`/`std::end()`
template <return_value_policy Policy = return_value_policy::reference_internal,
          typename Type,
          typename... Extra>
iterator make_iterator(Type &value, Extra &&...extra) {
    return make_iterator<Policy>(
        std::begin(value), std::end(value), std::forward<Extra>(extra)...);
}

/// Makes an iterator over the keys (`.first`) of a stl map-like container supporting
/// `std::begin()`/`std::end()`
template <return_value_policy Policy = return_value_policy::reference_internal,
          typename Type,
          typename... Extra>
iterator make_key_iterator(Type &value, Extra &&...extra) {
    return make_key_iterator<Policy>(
        std::begin(value), std::end(value), std::forward<Extra>(extra)...);
}

/// Makes an iterator over the values (`.second`) of a stl map-like container supporting
/// `std::begin()`/`std::end()`
template <return_value_policy Policy = return_value_policy::reference_internal,
          typename Type,
          typename... Extra>
iterator make_value_iterator(Type &value, Extra &&...extra) {
    return make_value_iterator<Policy>(
        std::begin(value), std::end(value), std::forward<Extra>(extra)...);
}

template <typename InputType, typename OutputType>
void implicitly_convertible() {
    struct set_flag {
        bool &flag;
        explicit set_flag(bool &flag_) : flag(flag_) { flag_ = true; }
        ~set_flag() { flag = false; }
    };
    auto implicit_caster = [](PyObject *obj, PyTypeObject *type) -> PyObject * {
        static bool currently_used = false;
        if (currently_used) { // implicit conversions are non-reentrant
            return nullptr;
        }
        set_flag flag_helper(currently_used);
        if (!detail::make_caster<InputType>().load(obj, false)) {
            return nullptr;
        }
        tuple args(1);
        args[0] = obj;
        PyObject *result = PyObject_Call((PyObject *) type, args.ptr(), nullptr);
        if (result == nullptr) {
            PyErr_Clear();
        }
        return result;
    };

    if (auto *tinfo = detail::get_type_info(typeid(OutputType))) {
        tinfo->implicit_conversions.emplace_back(std::move(implicit_caster));
    } else {
        pybind11_fail("implicitly_convertible: Unable to find type " + type_id<OutputType>());
    }
}

inline void register_exception_translator(ExceptionTranslator &&translator) {
    detail::get_internals().registered_exception_translators.push_front(
        std::forward<ExceptionTranslator>(translator));
}

/**
 * Add a new module-local exception translator. Locally registered functions
 * will be tried before any globally registered exception translators, which
 * will only be invoked if the module-local handlers do not deal with
 * the exception.
 */
inline void register_local_exception_translator(ExceptionTranslator &&translator) {
    detail::get_local_internals().registered_exception_translators.push_front(
        std::forward<ExceptionTranslator>(translator));
}

/**
 * Wrapper to generate a new Python exception type.
 *
 * This should only be used with PyErr_SetString for now.
 * It is not (yet) possible to use as a py::base.
 * Template type argument is reserved for future use.
 */
template <typename type>
class exception : public object {
public:
    exception() = default;
    exception(handle scope, const char *name, handle base = PyExc_Exception) {
        std::string full_name
            = scope.attr("__name__").cast<std::string>() + std::string(".") + name;
        m_ptr = PyErr_NewException(const_cast<char *>(full_name.c_str()), base.ptr(), nullptr);
        if (hasattr(scope, "__dict__") && scope.attr("__dict__").contains(name)) {
            pybind11_fail("Error during initialization: multiple incompatible "
                          "definitions with name \""
                          + std::string(name) + "\"");
        }
        scope.attr(name) = *this;
    }

    // Sets the current python exception to this exception object with the given message
    void operator()(const char *message) { PyErr_SetString(m_ptr, message); }
};

PYBIND11_NAMESPACE_BEGIN(detail)
// Returns a reference to a function-local static exception object used in the simple
// register_exception approach below.  (It would be simpler to have the static local variable
// directly in register_exception, but that makes clang <3.5 segfault - issue #1349).
template <typename CppException>
exception<CppException> &get_exception_object() {
    static exception<CppException> ex;
    return ex;
}

// Helper function for register_exception and register_local_exception
template <typename CppException>
exception<CppException> &
register_exception_impl(handle scope, const char *name, handle base, bool isLocal) {
    auto &ex = detail::get_exception_object<CppException>();
    if (!ex) {
        ex = exception<CppException>(scope, name, base);
    }

    auto register_func
        = isLocal ? &register_local_exception_translator : &register_exception_translator;

    register_func([](std::exception_ptr p) {
        if (!p) {
            return;
        }
        try {
            std::rethrow_exception(p);
        } catch (const CppException &e) {
            detail::get_exception_object<CppException>()(e.what());
        }
    });
    return ex;
}

PYBIND11_NAMESPACE_END(detail)

/**
 * Registers a Python exception in `m` of the given `name` and installs a translator to
 * translate the C++ exception to the created Python exception using the what() method.
 * This is intended for simple exception translations; for more complex translation, register the
 * exception object and translator directly.
 */
template <typename CppException>
exception<CppException> &
register_exception(handle scope, const char *name, handle base = PyExc_Exception) {
    return detail::register_exception_impl<CppException>(scope, name, base, false /* isLocal */);
}

/**
 * Registers a Python exception in `m` of the given `name` and installs a translator to
 * translate the C++ exception to the created Python exception using the what() method.
 * This translator will only be used for exceptions that are thrown in this module and will be
 * tried before global exception translators, including those registered with register_exception.
 * This is intended for simple exception translations; for more complex translation, register the
 * exception object and translator directly.
 */
template <typename CppException>
exception<CppException> &
register_local_exception(handle scope, const char *name, handle base = PyExc_Exception) {
    return detail::register_exception_impl<CppException>(scope, name, base, true /* isLocal */);
}

PYBIND11_NAMESPACE_BEGIN(detail)
PYBIND11_NOINLINE void print(const tuple &args, const dict &kwargs) {
    auto strings = tuple(args.size());
    for (size_t i = 0; i < args.size(); ++i) {
        strings[i] = str(args[i]);
    }
    auto sep = kwargs.contains("sep") ? kwargs["sep"] : str(" ");
    auto line = sep.attr("join")(std::move(strings));

    object file;
    if (kwargs.contains("file")) {
        file = kwargs["file"].cast<object>();
    } else {
        try {
            file = module_::import("sys").attr("stdout");
        } catch (const error_already_set &) {
            /* If print() is called from code that is executed as
               part of garbage collection during interpreter shutdown,
               importing 'sys' can fail. Give up rather than crashing the
               interpreter in this case. */
            return;
        }
    }

    auto write = file.attr("write");
    write(std::move(line));
    write(kwargs.contains("end") ? kwargs["end"] : str("\n"));

    if (kwargs.contains("flush") && kwargs["flush"].cast<bool>()) {
        file.attr("flush")();
    }
}
PYBIND11_NAMESPACE_END(detail)

template <return_value_policy policy = return_value_policy::automatic_reference, typename... Args>
void print(Args &&...args) {
    auto c = detail::collect_arguments<policy>(std::forward<Args>(args)...);
    detail::print(c.args(), c.kwargs());
}

inline void
error_already_set::m_fetched_error_deleter(detail::error_fetch_and_normalize *raw_ptr) {
    gil_scoped_acquire gil;
    error_scope scope;
    delete raw_ptr;
}

inline const char *error_already_set::what() const noexcept {
    gil_scoped_acquire gil;
    error_scope scope;
    return m_fetched_error->error_string().c_str();
}

PYBIND11_NAMESPACE_BEGIN(detail)

inline function
get_type_override(const void *this_ptr, const type_info *this_type, const char *name) {
    handle self = get_object_handle(this_ptr, this_type);
    if (!self) {
        return function();
    }
    handle type = type::handle_of(self);
    auto key = std::make_pair(type.ptr(), name);

    /* Cache functions that aren't overridden in Python to avoid
       many costly Python dictionary lookups below */
    auto &cache = get_internals().inactive_override_cache;
    if (cache.find(key) != cache.end()) {
        return function();
    }

    function override = getattr(self, name, function());
    if (override.is_cpp_function()) {
        cache.insert(std::move(key));
        return function();
    }

    /* Don't call dispatch code if invoked from overridden function.
       Unfortunately this doesn't work on PyPy. */
#if !defined(PYPY_VERSION)
#    if PY_VERSION_HEX >= 0x03090000
    PyFrameObject *frame = PyThreadState_GetFrame(PyThreadState_Get());
    if (frame != nullptr) {
        PyCodeObject *f_code = PyFrame_GetCode(frame);
        // f_code is guaranteed to not be NULL
        if ((std::string) str(f_code->co_name) == name && f_code->co_argcount > 0) {
            PyObject *locals = PyEval_GetLocals();
            if (locals != nullptr) {
                PyObject *co_varnames = PyObject_GetAttrString((PyObject *) f_code, "co_varnames");
                PyObject *self_arg = PyTuple_GET_ITEM(co_varnames, 0);
                Py_DECREF(co_varnames);
<<<<<<< HEAD
                PyObject *self_caller = PyDict_GetItem(locals, self_arg);
=======
                PyObject *self_caller = dict_getitem(locals, self_arg);
>>>>>>> e4b0d633
                if (self_caller == self.ptr()) {
                    Py_DECREF(f_code);
                    Py_DECREF(frame);
                    return function();
                }
            }
        }
        Py_DECREF(f_code);
        Py_DECREF(frame);
    }
#    else
    PyFrameObject *frame = PyThreadState_Get()->frame;
    if (frame != nullptr && (std::string) str(frame->f_code->co_name) == name
        && frame->f_code->co_argcount > 0) {
        PyFrame_FastToLocals(frame);
        PyObject *self_caller
<<<<<<< HEAD
            = PyDict_GetItem(frame->f_locals, PyTuple_GET_ITEM(frame->f_code->co_varnames, 0));
=======
            = dict_getitem(frame->f_locals, PyTuple_GET_ITEM(frame->f_code->co_varnames, 0));
>>>>>>> e4b0d633
        if (self_caller == self.ptr()) {
            return function();
        }
    }
#    endif

#else
    /* PyPy currently doesn't provide a detailed cpyext emulation of
       frame objects, so we have to emulate this using Python. This
       is going to be slow..*/
    dict d;
    d["self"] = self;
    d["name"] = pybind11::str(name);
    PyObject *result
        = PyRun_String("import inspect\n"
                       "frame = inspect.currentframe()\n"
                       "if frame is not None:\n"
                       "    frame = frame.f_back\n"
                       "    if frame is not None and str(frame.f_code.co_name) == name and "
                       "frame.f_code.co_argcount > 0:\n"
                       "        self_caller = frame.f_locals[frame.f_code.co_varnames[0]]\n"
                       "        if self_caller == self:\n"
                       "            self = None\n",
                       Py_file_input,
                       d.ptr(),
                       d.ptr());
    if (result == nullptr)
        throw error_already_set();
    Py_DECREF(result);
    if (d["self"].is_none())
        return function();
#endif

    return override;
}
PYBIND11_NAMESPACE_END(detail)

/** \rst
  Try to retrieve a python method by the provided name from the instance pointed to by the
  this_ptr.

  :this_ptr: The pointer to the object the overridden method should be retrieved for. This should
             be the first non-trampoline class encountered in the inheritance chain.
  :name: The name of the overridden Python method to retrieve.
  :return: The Python method by this name from the object or an empty function wrapper.
 \endrst */
template <class T>
function get_override(const T *this_ptr, const char *name) {
    auto *tinfo = detail::get_type_info(typeid(T));
    return tinfo ? detail::get_type_override(this_ptr, tinfo, name) : function();
}

#define PYBIND11_OVERRIDE_IMPL(ret_type, cname, name, ...)                                        \
    do {                                                                                          \
        pybind11::gil_scoped_acquire gil;                                                         \
        pybind11::function override                                                               \
            = pybind11::get_override(static_cast<const cname *>(this), name);                     \
        if (override) {                                                                           \
            auto o = override(__VA_ARGS__);                                                       \
            if (pybind11::detail::cast_is_temporary_value_reference<ret_type>::value) {           \
                static pybind11::detail::override_caster_t<ret_type> caster;                      \
                return pybind11::detail::cast_ref<ret_type>(std::move(o), caster);                \
            }                                                                                     \
            return pybind11::detail::cast_safe<ret_type>(std::move(o));                           \
        }                                                                                         \
    } while (false)

/** \rst
    Macro to populate the virtual method in the trampoline class. This macro tries to look up a
    method named 'fn' from the Python side, deals with the :ref:`gil` and necessary argument
    conversions to call this method and return the appropriate type.
    See :ref:`overriding_virtuals` for more information. This macro should be used when the method
    name in C is not the same as the method name in Python. For example with `__str__`.

    .. code-block:: cpp

      std::string toString() override {
        PYBIND11_OVERRIDE_NAME(
            std::string, // Return type (ret_type)
            Animal,      // Parent class (cname)
            "__str__",   // Name of method in Python (name)
            toString,    // Name of function in C++ (fn)
        );
      }
\endrst */
#define PYBIND11_OVERRIDE_NAME(ret_type, cname, name, fn, ...)                                    \
    do {                                                                                          \
        PYBIND11_OVERRIDE_IMPL(PYBIND11_TYPE(ret_type), PYBIND11_TYPE(cname), name, __VA_ARGS__); \
        return cname::fn(__VA_ARGS__);                                                            \
    } while (false)

/** \rst
    Macro for pure virtual functions, this function is identical to
    :c:macro:`PYBIND11_OVERRIDE_NAME`, except that it throws if no override can be found.
\endrst */
#define PYBIND11_OVERRIDE_PURE_NAME(ret_type, cname, name, fn, ...)                               \
    do {                                                                                          \
        PYBIND11_OVERRIDE_IMPL(PYBIND11_TYPE(ret_type), PYBIND11_TYPE(cname), name, __VA_ARGS__); \
        pybind11::pybind11_fail(                                                                  \
            "Tried to call pure virtual function \"" PYBIND11_STRINGIFY(cname) "::" name "\"");   \
    } while (false)

/** \rst
    Macro to populate the virtual method in the trampoline class. This macro tries to look up the
    method from the Python side, deals with the :ref:`gil` and necessary argument conversions to
    call this method and return the appropriate type. This macro should be used if the method name
    in C and in Python are identical.
    See :ref:`overriding_virtuals` for more information.

    .. code-block:: cpp

      class PyAnimal : public Animal {
      public:
          // Inherit the constructors
          using Animal::Animal;

          // Trampoline (need one for each virtual function)
          std::string go(int n_times) override {
              PYBIND11_OVERRIDE_PURE(
                  std::string, // Return type (ret_type)
                  Animal,      // Parent class (cname)
                  go,          // Name of function in C++ (must match Python name) (fn)
                  n_times      // Argument(s) (...)
              );
          }
      };
\endrst */
#define PYBIND11_OVERRIDE(ret_type, cname, fn, ...)                                               \
    PYBIND11_OVERRIDE_NAME(PYBIND11_TYPE(ret_type), PYBIND11_TYPE(cname), #fn, fn, __VA_ARGS__)

/** \rst
    Macro for pure virtual functions, this function is identical to :c:macro:`PYBIND11_OVERRIDE`,
    except that it throws if no override can be found.
\endrst */
#define PYBIND11_OVERRIDE_PURE(ret_type, cname, fn, ...)                                          \
    PYBIND11_OVERRIDE_PURE_NAME(                                                                  \
        PYBIND11_TYPE(ret_type), PYBIND11_TYPE(cname), #fn, fn, __VA_ARGS__)

// Deprecated versions

PYBIND11_DEPRECATED("get_type_overload has been deprecated")
inline function
get_type_overload(const void *this_ptr, const detail::type_info *this_type, const char *name) {
    return detail::get_type_override(this_ptr, this_type, name);
}

template <class T>
inline function get_overload(const T *this_ptr, const char *name) {
    return get_override(this_ptr, name);
}

#define PYBIND11_OVERLOAD_INT(ret_type, cname, name, ...)                                         \
    PYBIND11_OVERRIDE_IMPL(PYBIND11_TYPE(ret_type), PYBIND11_TYPE(cname), name, __VA_ARGS__)
#define PYBIND11_OVERLOAD_NAME(ret_type, cname, name, fn, ...)                                    \
    PYBIND11_OVERRIDE_NAME(PYBIND11_TYPE(ret_type), PYBIND11_TYPE(cname), name, fn, __VA_ARGS__)
#define PYBIND11_OVERLOAD_PURE_NAME(ret_type, cname, name, fn, ...)                               \
    PYBIND11_OVERRIDE_PURE_NAME(                                                                  \
        PYBIND11_TYPE(ret_type), PYBIND11_TYPE(cname), name, fn, __VA_ARGS__);
#define PYBIND11_OVERLOAD(ret_type, cname, fn, ...)                                               \
    PYBIND11_OVERRIDE(PYBIND11_TYPE(ret_type), PYBIND11_TYPE(cname), fn, __VA_ARGS__)
#define PYBIND11_OVERLOAD_PURE(ret_type, cname, fn, ...)                                          \
    PYBIND11_OVERRIDE_PURE(PYBIND11_TYPE(ret_type), PYBIND11_TYPE(cname), fn, __VA_ARGS__);

PYBIND11_NAMESPACE_END(PYBIND11_NAMESPACE)<|MERGE_RESOLUTION|>--- conflicted
+++ resolved
@@ -2698,11 +2698,7 @@
                 PyObject *co_varnames = PyObject_GetAttrString((PyObject *) f_code, "co_varnames");
                 PyObject *self_arg = PyTuple_GET_ITEM(co_varnames, 0);
                 Py_DECREF(co_varnames);
-<<<<<<< HEAD
-                PyObject *self_caller = PyDict_GetItem(locals, self_arg);
-=======
                 PyObject *self_caller = dict_getitem(locals, self_arg);
->>>>>>> e4b0d633
                 if (self_caller == self.ptr()) {
                     Py_DECREF(f_code);
                     Py_DECREF(frame);
@@ -2719,11 +2715,7 @@
         && frame->f_code->co_argcount > 0) {
         PyFrame_FastToLocals(frame);
         PyObject *self_caller
-<<<<<<< HEAD
-            = PyDict_GetItem(frame->f_locals, PyTuple_GET_ITEM(frame->f_code->co_varnames, 0));
-=======
             = dict_getitem(frame->f_locals, PyTuple_GET_ITEM(frame->f_code->co_varnames, 0));
->>>>>>> e4b0d633
         if (self_caller == self.ptr()) {
             return function();
         }
