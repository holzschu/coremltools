[tox]
envlist =
    py{35,36,37,38,39,310}-{cpp,python}

[testenv]
usedevelop=true
passenv =
    CC KOKORO_BUILD_ID KOKORO_BUILD_NUMBER
setenv =
    cpp: LD_LIBRARY_PATH={toxinidir}/../src/.libs
    cpp: DYLD_LIBRARY_PATH={toxinidir}/../src/.libs
    cpp: PROTOCOL_BUFFERS_PYTHON_IMPLEMENTATION=cpp
    python: PROTOCOL_BUFFERS_PYTHON_IMPLEMENTATION=python
commands =
    python setup.py -q build_py
    python: python setup.py -q build
<<<<<<< HEAD
=======
    py{35,36,37,38,39,310}-cpp: python setup.py -q build --cpp_implementation --warnings_as_errors --compile_static_extension
>>>>>>> 07ffd860
    python: python setup.py -q test -q
    python: python setup.py -q test_conformance
<<<<<<< HEAD
deps =
    # Keep this list of dependencies in sync with setup.py.
    six>=1.9
    py26: ordereddict
    py26: unittest2
=======
    cpp: python setup.py -q test_conformance --cpp_implementation
>>>>>>> 07ffd860
<|MERGE_RESOLUTION|>--- conflicted
+++ resolved
@@ -14,18 +14,7 @@
 commands =
     python setup.py -q build_py
     python: python setup.py -q build
-<<<<<<< HEAD
-=======
     py{35,36,37,38,39,310}-cpp: python setup.py -q build --cpp_implementation --warnings_as_errors --compile_static_extension
->>>>>>> 07ffd860
     python: python setup.py -q test -q
     python: python setup.py -q test_conformance
-<<<<<<< HEAD
-deps =
-    # Keep this list of dependencies in sync with setup.py.
-    six>=1.9
-    py26: ordereddict
-    py26: unittest2
-=======
-    cpp: python setup.py -q test_conformance --cpp_implementation
->>>>>>> 07ffd860
+    cpp: python setup.py -q test_conformance --cpp_implementation